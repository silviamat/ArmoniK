# Changelog

## [main](https://github.com/aneoconsulting/armonik/tree/main) (2022-11-22)

## [v2.9.0](https://github.com/aneoconsulting/armonik/tree/v2.9.0) (2022-12-01)

Changed
-

<<<<<<< HEAD
* Update Core version from 0.6.7 to 0.7.1
* Update GUI version from 0.7.0 to 0.7.2
* Use grpc to cancel tasks and sessions in GUI
=======
* Update Admin GUI version from 0.7.0 to 0.7.2
>>>>>>> d25cb13b

Added
-

<<<<<<< HEAD
* Core adapter for RabbitMQ
* Core release images contains images for ARM and x64
* New configurable benchamrks in Core
* Authentification for GUI in Core
* Support for grpc-web in Core

Fixed
-

* Polling agent health check fail when worker is unavailable
=======
* Use gRPC to cancel tasks and sessions.
>>>>>>> d25cb13b

## [v2.8.9](https://github.com/aneoconsulting/armonik/tree/v2.8.9) (2022-11-22)

Changed
-

* Update Extension.Csharp from version 0.7.4 to 0.7.5

Fixed
-

* Fix a potential memory leak in the payload serialization
* Raise an exception if the result payload is incomplete to improve diagnostic in case of failure
* Release old dll from worker before a different one is loaded

## [v2.8.8](https://github.com/aneoconsulting/armonik/tree/v2.8.8) (2022-11-08)

Changed
-

* Update Core version from 0.6.6 to 0.6.7

Fixed
-

* Mark the pollster as failed when worker is unavailable


## [v2.8.7](https://github.com/aneoconsulting/armonik/tree/v2.8.7) (2022-10-12)

Changed
-

* Update Core version from 0.6.5 to 0.6.6
* Update Worker version from 0.7.3 to 0.7.4

Fixed
-

* Fix last retry not throwing properly in task submission
* Fixed task not being retried when exception is thrown by custom worker
* Better error management in polling agent when there is issues during task processing

## [v2.8.7-beta2](https://github.com/aneoconsulting/armonik/tree/v2.8.7-beta2) (2022-10-05)

Added
-

* Add cronjob in ArmoniK to populate the database MongoDB with partition IDs.

Changed
-

* Put in place the least privileges for the worker node groups of the AWS EKS:
    * [Read-only permission on S3 of .dll](infrastructure/quick-deploy/aws/storage/s3-iam.tf).
    * [Permissions to send logs in CloudWatch for Fluent-bit](infrastructure/quick-deploy/aws/monitoring/iam.tf)
    * [Permissions for the cluster auto-scaler to scale woker nodes](infrastructure/modules/aws/eks/cluster-autoscaler.tf)
    * [Permissions for the termination handler to gracefully handle EC2 instance shutdown within Kubernetes](infrastructure/modules/aws/eks/instance_refresh.tf)
* Let Kubernetes manage the limits of nginx (don't set limits and requests)

## [v2.8.7-beta](https://github.com/aneoconsulting/armonik/tree/v2.8.7-beta) (2022-09-23)

Added
-

* Add ArmoniK configmaps: compute-plane-configmap and control-plane-configmap
* Add the environment
  variable [`Amqp__PartitionId`](https://github.com/aneoconsulting/ArmoniK/blob/main/infrastructure/modules/armonik/compute-plane.tf)
  and [`Pollster__GraceDelay`](https://github.com/aneoconsulting/ArmoniK/blob/main/infrastructure/modules/armonik/polling-agent-configmap.tf)
  in the of ArmoniK polling agent container
* Add a job to update database with new schema(ArmoniK)
* TaskOptions does not use implicit information provided with a dictionary. TaksOptions keys are provided to configure
  the tasks.

Changed
-

* Upgrade Keda version from 2.7.1 to 2.8.0

## [v2.8.6](https://github.com/aneoconsulting/armonik/tree/v2.8.6) (2022-09-19)

Changed
-

* Upgrade Admin GUI version from 0.6.0 to 0.6.1

Fixed
-

* Cancellation is working as expected
* Duration in millisecond

## [v2.8.5](https://github.com/aneoconsulting/armonik/tree/v2.8.5) (2022-08-29)

Changed
-

* Upgrade Worker version from 0.6.5 to 0.6.6

Fixed
-

* Remove unused dependencies and update version when needed
* Add more logs in worker

## ## [v2.8.4](https://github.com/aneoconsulting/armonik/tree/v2.8.4) (2022-08-22)

Changed
-

* Upgrade Admin GUI version from 0.5.1 to 0.6.0
* Update the configmaps of ArmoniK (polling-agent-configmap, worker-configmap, core-configmap)
* Update the configmap of metrics exporter (monitoring)

Fixed
-

* Adapt MongoDb call to be compatible with v4.4 and up

## [v2.8.3](https://github.com/aneoconsulting/armonik/tree/v2.8.3) (2022-08-10)

Added
-

* Add in Admin GUI the duration of tasks
* Add the parameter `Amqp__LinkCredit` in the configmap of ArmoniK polling agent

Changed
-

* Updated Admin GUI version from 0.4.0 to 0.5.1
* Update Core version from 0.5.15 to 0.5.16
* Update Worker version from 0.6.4 to 0.6.5
* Update Debian and Alpine docker images provided by Microsoft and Node.js (security)

Fixed
-

* Fix the session status display in Admin GUI
* Better prefetching for Amqp messages
* Optimize the result request

## [v2.8.2](https://github.com/aneoconsulting/armonik/tree/v2.8.2) (2022-07-29)

Added
- 

* Add HPA on ArmoniK control plane based on CPU and RAM utilization metrics
* Add node selector on all deployments (ArmoniK and Helm charts for infrastructure)
* Add logs of metrics exporter, MongoDB, NGINX, and Keda in CloudWatch via Fluent-bit (infrastructure)
* Add metrics server on EKS to use the HPA for ArmoniK control plane (infrastructure)
* Create in Admin GUI filters on task status, task ID, session ID, error date
* Access to Seq from Admin GUI (when Seq is enabled)

Changed
-

* Updated Admin GUI to 0.4.0
* Case-insensitive match for gRPC path

Fixed
-

* Fix sample for unified API
* Fix error management with RPC exception
* Fix issue with log in GridServer Like sample
* Fix issue of sequential submit with gRPC ENHANCE_YOUR_CALM, error protocol, GO_AWAY
* Fix assembly version in ArmoniK.Extension.Csharp
* Fix performance request loading in Admin GUI

## [v2.8.1](https://github.com/aneoconsulting/armonik/tree/v2.8.1) (2022-07-01)

Added
-

* Login forms in Seq/Grafana are now optional
* Show data about sessions and tasks on AdminGUI
* Auto upgrade version of AdminGUI when a release is created
* New management of Result status to check task error or result error
* Improve performance of TryGetResult
* Mark result status aborted when tasks are canceling

Changed
-

* Upgrade tag of Fluent-bit from 1.9.4 to 1.9.5
* Update kubeconfig API version to `client.authentication.k8s.io/v1beta1`
* Upgrade AWS EKS version from 1.21 to 1.22
* Removed unsecure protocols and ciphers in nginx
* Upgraded nginx from 1.22.0 to 1.23.0
* Ignore route logs at `Information` logging level
* Add new error management in samples
* Add random failure tests in samples
* Add time duration parameter for workload in task

Fixed
-

* Enable IMDSv2 only on EC2 of EKS worker nodes
* PollsterError : `Error with messageHandler null`
* Cancel task also modifies task start date and end date
* Propagate failures from tasks to results
* Polling agent looping on `Task {taskId} already acquired by {OtherOwnerPodId`
* Polling agent crash at any error

## [v2.8.0](https://github.com/aneoconsulting/armonik/tree/v2.8.0) (2022-06-22)

Added
-

* Add admin GUI
* Add and implement GetResultStatus in Armonik.Api
* Implement TryGetResult to match Api
* Unified API delivery with User, Admin and monitoring API
* Set fs.inotify.max_user_instances to 8192 in worker nodes on AWS
* Expose the parameters of the cluster autscaler's Helm chart in Terraform sources
* Add KEDA HPA for the ArmoniK control plane

Changed
-

* Rootless docker images for ArmoniK components
* Replace ports of ArmoniK components' containers from 80 to 1080
* Refactoring tasks creation in ArmoniK Core
* Update database scheme: replace sessions options from string to object, add creation date in the session object
* Refactoring RequestProcessor
* Improve error management in tryGetResult when tasks in error
* Upgrade and replace tags "latest" of the infrastructure's docker images
* Upgrade the version of hashicorp/aws to 4.18.0
* Update Terraform sources of AWS ElastiCache to publish logs in AWS CloudWatch
* Update Helm chart of ArmoniK's KEDA HPA

Fixed
-

* Fix GetTaskStatus exception when task ID does not exist
* Reduce crashes of polling-agent
* Remove from the queue messages of tasks that no longer exist in the database MongoDB
* fix the exception MongoDBWaitQueueFullException : the wait queue for acquiring a connection is full
* Fix errors occurring with large number of subtasks
* Reconfigure inputs of fluent-bit to eliminate the error on SQlite DB

Critical fixes
-

* If You get an issue during a deployment on the AWS EKS of type:
  ```bash
  Error: Kubernetes cluster unreachable: exec plugin: invalid apiVersion "client.authentication.k8s.io/v1alpha1"
  ```
  You have two options to fix this issue:
    * **Option 1:** Update AWS CLI
      ```bash
      curl "https://awscli.amazonaws.com/awscli-exe-linux-x86_64.zip" -o "awscliv2.zip"
      unzip awscliv2.zip
      sudo ./aws/install --update
      aws eks update-kubeconfig --region ${AWS_REGION}  --name ${EKS_CLUSTER_NAME}
      ```
    * **Option 2:** Replace `apiVersion: client.authentication.k8s.io/v1alpha1`
      by `client.authentication.k8s.io/v1beta1` in your `~/.kube/config`
      ```bash
      diff ~/.kube/config ~/.kube/config-backup
      <             apiVersion: client.authentication.k8s.io/v1beta1
      ---
      >             apiVersion: client.authentication.k8s.io/v1alpha1
      ```

## [v2.7.3](https://github.com/aneoconsulting/armonik/tree/v2.7.3) (2022-06-09)

Fixed
-

* Fix strong name for Armonik.API

## [v2.7.2](https://github.com/aneoconsulting/armonik/tree/v2.7.2) (2022-06-02)

Removed
-

* Remove Armonik.Proto project and merge into Armonik.Extension.API

Added
-

* Add HealthCheck for Worker Service
* Add Strong name for Client Assemblies
* Ingress option to avoid grpc timeout exception
* Add list session for Administration API
* Add infrastructure for Admin GUI

Changed
-

* Fix Issue with Properties object in datasynapse client sdk
* Fix issue with Gateway timeout Error 504
* Supply Strong name in Client Extension.CSharp for .Net 4.8 Libraries
* Update Proto API in Extensions.CSharp
* Fix Cancel Session
* Fix issue with requested Adress Localhost:80
* Fix issue with large task request

## [v2.7.1](https://github.com/aneoconsulting/armonik/tree/v2.7.1) (2022-05-17)

Removed
-

* Ignore IdleReplicaCount option in KEDA SacledObject Helm chart
* Delete idle_replica_count parameter in HPA of compute plane
* Remove GetStatus for TryGetResult

Added
-

* Add annotations in the Kubernetes deployments of ArmoniK components. The user who deploys ArmoniK can fill the
  annotations via the parameters.tfvars
* Add tags in Terraform sources for AWS resources (VPC, ECR, EKS, AWS ElastiCache, Amazon MQ)
* Add gRPC channel factory to support mTLS in core test clients
* Add tests in fully integrated tests in core
* Update Samples and Extensions.API End to end test to be compliant with .net 4.8

Changed
-

* Upgrade KEDA Helm chart to version 2.7.2
* Upgrade KEDA container images to version 2.7.1
* update Core package dependencies to reduce vulnerabilities
* Expose ClientOptions in Callback OnSessionEnter
* Change default working directory to Application will be executed
* Change to .net 6.0 in WorkerAPI Service

## [v2.7.0](https://github.com/aneoconsulting/armonik/tree/v2.7.0) (2022-05-11)

Removed
-

* Prometheus Adapter is removed and replaced by KEDA
* Remove dispatcher from Polling Agent
* Remove task creating metrics from queued task metrics for HPA

Added
-

* KEDA is used for Horizontal Pod Autoscaling (HPA)
* Use KEDA Prometheus scaler for HPA
* Health check is added in Control plane
* Add stability + larges tests in Polling agent and control plane
* Add configuration management of task priority for ActivMQ
* Add new timeout configuration when no more space left
* Add configuration in ActivMQ to upgrade pending messages in queue to 1OOM messages
* Add Dotnet Framework 4.8 in High level Client API
* Add Retry communication from Client when communication is lost during waiting or getResult
*

Fixed
-

* Fix the problem of multiple APIservice of custom.metrics.k8s.io or external.metrics.k8s.io on the same Kubernetes
  cluster.
* Fix tasks Retry in Polling agent
* Fix HealthCheck in compute plane
* Fix and validated cancel session API
* Fix Issue to fix AssemblyLoadContext in Release

Changed
-

* Improve RequestProcessor
* Change heuristic of task submission (Parent task must finished before to start any subtask)
* The retry will generate new taskId in polling agent manage retry of task internaly
* Add start time, submission time, end time in database to monitor task activities
* Improve performance for LogFunction
* Improve performance by removing dispatcher
* Improve index in MongoDB for access performances
* Improve TryGetResult + Fix when error comes from compute plane
* Manage retry when disrupted communications happen between client and server (Default retry 5 WAITING 200ms)
* Increase VM Size for ActivMQ to manage heavy load
* Change storage type from EFS to EBS

## [v2.6.0](https://github.com/aneoconsulting/armonik/tree/v2.6.0) (2022-05-06)

Added
-

* Add Ingress with no SSL, TLS and mTLS functionalities (Default: no SSL)

## [v2.5.2](https://github.com/aneoconsulting/armonik/tree/v2.5.2) (2022-03-28)

Added
-

* Add multiarch images for ArmoniK Core (Control plane, Polling agent, and Metrics exporter)
* Add health checks for Polling agent
* Add Ssl options in API to connect with https protocol
* Add new constructor for GridServer Properties with default Configuration argument
* Add Retry on getResult when Http connections could fail during the result retrieval

Fixed
-

* Fix bugs with deserialization from MongoDB in polling agent and large payloads
* Fix bugs with TryGetResults

## [v2.5.1](https://github.com/aneoconsulting/armonik/tree/v2.5.1) (2022-03-16)

Added
-

* New feature to call static method in GridServer service
* Add default serialization on native array (double[], float[], long[] int[] and so on)

Fixed
-

* Fix messages reinserted in the queue instead of being deleted
* Fix the crashes due to MongoDB
* Fix result storage after task processing
* Fix issue with Properties in GridServer API (One constructor with optional connexion string)
* Fix issue with byte[] in ProtoSerializer
* Fix issue with SessionService in GridServer

## [v2.5.0](https://github.com/aneoconsulting/armonik/tree/v2.5.0) (2022-03-08)

Removed
-

* Remove communication between workers and control-plane

Added
-

* Add metrics exporter of custom metrics of ArmoniK to Prometheus
* Add Prometheus adapter to expose custom metrics of ArmoniK in Kubernetes API service
* Display the custom metrics of ArmoniK in Grafana
* Add Horizontal Pod Autoscaler (HPA) for ArmoniK compute-plane based on the custom metrics
* Add a new low-level API
* Add complementary tags for AWS resources
* Add revision number for application package version

Changed
-

* Improve EKS parameters: full private access to EKS
* Improve logs displaying in Seq

## [v2.4.0](https://github.com/aneoconsulting/armonik/tree/v2.4.0) (2022-02-24)

Removed
-

* Support for external Redis and Htc Mock v1
* Old deployments of storage and ArmoniK

Added
-

* Add liveness, readiness and startup probes for seq
* Add source codes of ArmoniK deployment on local machine in quick-deploy/
* Add source codes of ArmoniK deployment on AWS in quick-deploy/
* Add a script bash to deploy ArmoniK in all-in-one commands
* In addition to Seq, add AWS CloudWatch to monitor application logs of ArmoniK
* The user can configure the *toleration* block of pods via `node_selector` parameter
* Add resource codes for quick deployments on *localhost* and *AWS*
* New Version of nuget package for worker API agent 0.4.0
* New Version of nuget package for ArmoniK core 0.4.1

Changed
-

* Use environment variables instead of configmaps to configure applications in ArmoniK images
* Terraform is used to generate self-signed certificates for ActiveMQ, MongoDB and Redis
* Terraform is used to generate users and passwords for ActiveMQ, MongoDB and Redis
* Certificates and credentials are stored as kubernetes secrets
* ArmoniK expects those secrets as input
* Fluent-bit is used to tail logs and send them to Seq/CloudWatch instead of sending them directly from logger
* Two different implementations of Fluent-bit (the user can choose one of them):
    * As a sidecar in ArmoniK control plane and compute plane
    * As a DaemonSet in each Kubernetes node

## [v2.3.0](https://github.com/aneoconsulting/armonik/tree/v2.3.0) (2022-02-01)

Added
-

* Support for Redis as object storage
* Support for amqp and amqp+ssl protocols
* Add Authentication for MongoDB and encryption in transit (TLS)
* Setup TLS for AMQP, Redis and MongoDB on prem storages
* AWS Virtual Private Cloud (VPC)
* AWS Elastic Kubernetes Service (EKS version 1.21)
* AWS Elastic Container Registry (ECR)
* S3 as shared filesystem for worker containers
* AWS Elasticache (Redis engine version 6.x)
* Amazon MQ (ActiveMQ version 5.16.3)
* Activate CloudWatch logs for :
    * EKS
    * VPC
    * Amazon MQ
* Encryption at rest:
    * VPC flow log in cloudwatch log group
    * EKS cloudwatch log group
    * EKS secrets
    * EBS of EKS nodes
    * ECR
    * S3
    * Elasticache (in transit too)
    * Amazon MQ
* New End-to-End tests mechanism for Symphony API
* New SessionService to manage in multi thread several actives sessions
* New script to deploy ArmoniK on localhost with one script
* New Version of nuget package for worker API agent 0.2.1
* New Version of nuget package for ArmoniK core 0.4.0

Changed
-

* Automate configurations of Kubernetes Kubeadm and K3s onpremise cluster (simulation of onpremise cluster on AWS)

Fixed
-

* Fix issue with multiple Creation of Service (Issue #64)
* Issue with Multi Sessions opened
* Priority check to subtasking. Transfer priority from client to server
* Fix GridServer Service.Submit Signature to return the taskId
* Fix GridServer Service.Execute Signature to return Tuple with TaskId and result object

## [v2.2.0](https://github.com/aneoconsulting/armonik/tree/v2.2.0) (2022-01-17)

Added
-

* GitHub action to deploy ArmoniK infra on GitHub worker and test full integration

changed
-

* New ArmoniK infrastructure:
    * Onpremise for both single node (local machine or VM) and cluster of nodes
    * Split source codes of storage and ArmoniK's components deployments
    * Create an external shared storage, of type host-path on local machine or NFS on a cluster, from which compute
      workers upload their .dll
    * Source codes for dev/test onpremise Kubernetes cluster
* Update ArmoniK.Samples
* Create repositories for control plance, compute plane, Protos and Development kit

Removed
-

* Persistent volumes (PV) and persistent volume claims (PVC) are not used anymore

Fixed
-

* Session stop recrating at each OnInvoke (SendTask) call

## [v2.1.0](https://github.com/aneoconsulting/armonik/tree/v2.1.0) (2022-01-06)

Added
-

* Support for AMQP

## [v2.0.0](https://github.com/aneoconsulting/armonik/tree/v2.0.0) (2021-12-17)

Added
-

* New implementation for the compute plane
* New implementation for the control plane
* New docker images for control plane and compute plane
* Images are prebuilt
* Use Seq to ingest and show logs
* First stage to load dynamically Dll Application
* Dependency and subtasking management and corresponding api
* Priority management and corresponding low level api
* Component management through configuration files or environment variables

Changed
-

* New implementation of Symphony API
* Infrastructure to match the new control plane
* Replace statefulsets by deployments
* Use config maps to configure applications in pods

Removed
-

* NGINX is not needed anymore
* C# deprecated code
* Python deprecated lambdas (previous control plane and agent)

## [v0.9.6](https://github.com/aneoconsulting/armonik/tree/v0.9.6) (2021-12-03)

Changed
-

* Deploy NGINX without using manifest file
* Create separate configuration files for the client/server
* Improve Armonik logs
* Uniformize Armonik API (Client side with ArmonikClient class and hide internal data structures in IServiceContainer)
* Reuse 1.1.1 version of Htc.Mock and add project that implement the interfaces between AmonikClient and Htc.Mock
  interfaces
* Use a Kubernetes secret to connect to Redis (agent/lambda, submit tasks lambda and client)

Added
-

* List of useful scripts ([tools/](./tools)) as displaying logs of compute lambda in agent pods
* Activate dynamodb stream logs and mongodb oplog
* Scripts to process dynamodb stream logs and mongodb oplog so that we can retrieve when tasks change status
* Enrich ArmonikSamples examples
* Create a secret based on SSL/TLS certificates for Redis in Kubernetes

## [v0.9.4](https://github.com/aneoconsulting/armonik/tree/v0.9.4) (2021-11-04)

Fixed
-

* Integration with Htc.Mock
* Debug mode
* Execution of ArmonikSample in AWS

Changed
-

* Create more useful make target to compile only the relevant parts of the project
* Update management of environment variables
* Simplification of folder structure for applications
* Use file and environment variables to track versions of Armonik projects and dependencies
* Compile application client/server on the host instead of inside the build of the images to simplify and accelerate
  compilation

Added
-

* Automatic tag of resources deployed in AWS
* Implement other type of computations in ArmonikSamples
* Ready to used docker image with Armonik installed

## [v0.9.2.RC](https://github.com/aneoconsulting/armonik/tree/v0.9.2.RC) (2021-10-21)

Fixed
-

* Debug mode using BUILD_TYPE=Debug when compiling
* Fix issues with environment variables

## [v0.9.RC](https://github.com/aneoconsulting/armonik/tree/v0.9.RC) (2021-10-19)

Fixed
-

* Deployment in WSL

Changed
-

* Folder structures for applications

Added
-

* Logs and Logger
* Armonik SDK
* Armonik Samples for new SDK
* MongoDB deployment in Kubernetes for Armonik task state DB
* Redis MQ for task message queue

Removed
-

* Dependecies to AWS boto3 in local deployment
* DynamoDB for local deployment
* SQS for local deployment

## [v0.1.8](https://github.com/aneoconsulting/armonik/tree/v0.1.8) (2021-10-14)

Fixed
-

* Remove all proxies from pods

## [v0.1.6](https://github.com/aneoconsulting/armonik/tree/v0.1.6) (2021-10-08)

Fixed
-

* Remove proxy environment variables in pod of client
* Fix and parse the responses of lambda

Changed
-

* Display in realtime information about the executed sample

## [v0.1.4](https://github.com/aneoconsulting/armonik/tree/v0.1.4) (2021-09-29)

Added
-

* Set environment variables of proxy in pods (NO_PROXY, HTTP_PROXY, HTTPS_PROXY, no_proxy, http_proxy, https_proxy)

## [v0.1.2](https://github.com/aneoconsulting/armonik/tree/v0.1.2) (2021-09-22)

Fixed
-

* Fix cancel task lambda and Python example

Changed
-

* Get external IP address on local machine
* Get URL endpoint of Kubernetes services on local machine

## [v0.1.0](https://github.com/aneoconsulting/armonik/tree/v0.1.0) (2021-09-17)

Changed
-

* Deploy LocalStack on local machine
* Replace AWS managed services on local machine
    * DynamoDB on LocalStack
    * SQS on LocalStack
    * AWS ElastiCache replaced by Redis
    * AWS Lambda replaced by Lambda RIE
    * AWS EKS replaced by K3s on Linux and Desktop-docker on Windows
* Code sources for connectors to Armonik resources
* Automate the compilation and the deployment using Makefile

Added
-

* C# code sources for Client and workloads<|MERGE_RESOLUTION|>--- conflicted
+++ resolved
@@ -7,31 +7,25 @@
 Changed
 -
 
-<<<<<<< HEAD
 * Update Core version from 0.6.7 to 0.7.1
 * Update GUI version from 0.7.0 to 0.7.2
 * Use grpc to cancel tasks and sessions in GUI
-=======
-* Update Admin GUI version from 0.7.0 to 0.7.2
->>>>>>> d25cb13b
-
-Added
--
-
-<<<<<<< HEAD
+
+Added
+-
+
 * Core adapter for RabbitMQ
 * Core release images contains images for ARM and x64
 * New configurable benchamrks in Core
 * Authentification for GUI in Core
 * Support for grpc-web in Core
+* Use gRPC to cancel tasks and sessions form GUI.
 
 Fixed
 -
 
 * Polling agent health check fail when worker is unavailable
-=======
-* Use gRPC to cancel tasks and sessions.
->>>>>>> d25cb13b
+
 
 ## [v2.8.9](https://github.com/aneoconsulting/armonik/tree/v2.8.9) (2022-11-22)
 
