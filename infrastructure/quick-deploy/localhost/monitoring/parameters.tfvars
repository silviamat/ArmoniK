# Kubernetes namespace
namespace = "armonik"

# Monitoring infos
monitoring = {
  seq = {
    enabled                = true
    image                  = "datalust/seq"
    tag                    = "2023.1"
    port                   = 8080
    image_pull_secrets     = ""
    service_type           = "ClusterIP"
    node_selector          = {}
    system_ram_target      = 0.2
    cli_image              = "datalust/seqcli"
    cli_tag                = "2023.1"
    cli_image_pull_secrets = ""
    retention_in_days      = "2d"
  }
  grafana = {
    enabled            = true
    image              = "grafana/grafana"
    tag                = "9.3.6"
    port               = 3000
    image_pull_secrets = ""
    service_type       = "ClusterIP"
    node_selector      = {}
  }
  node_exporter = {
    enabled            = true
    image              = "prom/node-exporter"
    tag                = "v1.5.0"
    image_pull_secrets = ""
    node_selector      = {}
  }
  prometheus = {
    image              = "prom/prometheus"
    tag                = "v2.42.0"
    image_pull_secrets = ""
    service_type       = "ClusterIP"
    node_selector      = {}
  }
  metrics_exporter = {
    image              = "dockerhubaneo/armonik_control_metrics"
<<<<<<< HEAD
    tag                = "0.12.4"
=======
    tag                = "0.12.3"
>>>>>>> 09fc55da
    image_pull_secrets = ""
    service_type       = "ClusterIP"
    node_selector      = {}
    extra_conf = {
      MongoDB__AllowInsecureTls              = true
      Serilog__MinimumLevel                  = "Information"
      MongoDB__TableStorage__PollingDelayMin = "00:00:01"
      MongoDB__TableStorage__PollingDelayMax = "00:00:10"
    }
  }
  partition_metrics_exporter = {
    image              = "dockerhubaneo/armonik_control_partition_metrics"
<<<<<<< HEAD
    tag                = "0.12.4"
=======
    tag                = "0.12.3"
>>>>>>> 09fc55da
    image_pull_secrets = ""
    service_type       = "ClusterIP"
    node_selector      = {}
    extra_conf = {
      MongoDB__AllowInsecureTls              = true
      Serilog__MinimumLevel                  = "Information"
      MongoDB__TableStorage__PollingDelayMin = "00:00:01"
      MongoDB__TableStorage__PollingDelayMax = "00:00:10"
    }
  }
  fluent_bit = {
    image              = "fluent/fluent-bit"
    tag                = "2.0.9"
    image_pull_secrets = ""
    is_daemonset       = true
    http_port          = 2020 # 0 or 2020
    read_from_head     = true
    node_selector      = {}
    parser             = "docker"
  }
}

authentication = false<|MERGE_RESOLUTION|>--- conflicted
+++ resolved
@@ -42,11 +42,7 @@
   }
   metrics_exporter = {
     image              = "dockerhubaneo/armonik_control_metrics"
-<<<<<<< HEAD
     tag                = "0.12.4"
-=======
-    tag                = "0.12.3"
->>>>>>> 09fc55da
     image_pull_secrets = ""
     service_type       = "ClusterIP"
     node_selector      = {}
@@ -59,11 +55,7 @@
   }
   partition_metrics_exporter = {
     image              = "dockerhubaneo/armonik_control_partition_metrics"
-<<<<<<< HEAD
     tag                = "0.12.4"
-=======
-    tag                = "0.12.3"
->>>>>>> 09fc55da
     image_pull_secrets = ""
     service_type       = "ClusterIP"
     node_selector      = {}
