locals {
  # list of partitions
  partition_names   = keys(try(var.compute_plane, {}))
  default_partition = try(var.control_plane.default_partition, "")

  # Node selector for control plane
  control_plane_node_selector        = try(var.control_plane.node_selector, {})
  control_plane_node_selector_keys   = keys(local.control_plane_node_selector)
  control_plane_node_selector_values = values(local.control_plane_node_selector)

  # Node selector for admin GUI
  admin_gui_node_selector        = try(var.admin_gui.node_selector, {})
  admin_gui_node_selector_keys   = keys(local.admin_gui_node_selector)
  admin_gui_node_selector_values = values(local.admin_gui_node_selector)

  # Node selector for compute plane
  compute_plane_node_selector        = { for partition, compute_plane in var.compute_plane : partition => try(compute_plane.node_selector, {}) }
  compute_plane_node_selector_keys   = { for partition in local.partition_names : partition => keys(local.compute_plane_node_selector[partition]) }
  compute_plane_node_selector_values = { for partition in local.partition_names : partition => values(local.compute_plane_node_selector[partition]) }

  # Node selector for pod to insert partitions IDs in database
  job_partitions_in_database_node_selector        = try(var.job_partitions_in_database.node_selector, {})
  job_partitions_in_database_node_selector_keys   = keys(local.job_partitions_in_database_node_selector)
  job_partitions_in_database_node_selector_values = values(local.job_partitions_in_database_node_selector)

  # Annotations
  control_plane_annotations              = try(var.control_plane.annotations, {})
  compute_plane_annotations              = { for partition in local.partition_names : partition => try(var.compute_plane[partition].annotations, {}) }
  ingress_annotations                    = try(var.ingress.annotations, {})
  job_partitions_in_database_annotations = try(var.job_partitions_in_database.annotations, {})

  # Shared storage
  service_url             = try(var.storage_endpoint_url.shared.service_url, "")
  kms_key_id              = try(var.storage_endpoint_url.shared.kms_key_id, "")
  name                    = try(var.storage_endpoint_url.shared.name, "")
  access_key_id           = try(var.storage_endpoint_url.shared.access_key_id, "")
  secret_access_key       = try(var.storage_endpoint_url.shared.secret_access_key, "")
  file_server_ip          = try(var.storage_endpoint_url.shared.file_server_ip, "")
  file_storage_type       = try(var.storage_endpoint_url.shared.file_storage_type, "")
  host_path               = try(var.storage_endpoint_url.shared.host_path, "")
  lower_file_storage_type = lower(local.file_storage_type)
  check_file_storage_type = (local.lower_file_storage_type == "s3" ? "S3" : "FS")

  # Storage secrets
  activemq_certificates_secret      = try(var.storage_endpoint_url.activemq.certificates.secret, "")
  mongodb_certificates_secret       = try(var.storage_endpoint_url.mongodb.certificates.secret, "")
  redis_certificates_secret         = try(var.storage_endpoint_url.redis.certificates.secret, "")
  activemq_credentials_secret       = try(var.storage_endpoint_url.activemq.credentials.secret, "")
  mongodb_credentials_secret        = try(var.storage_endpoint_url.mongodb.credentials.secret, "")
  redis_credentials_secret          = try(var.storage_endpoint_url.redis.credentials.secret, "")
  activemq_certificates_ca_filename = try(var.storage_endpoint_url.activemq.certificates.ca_filename, "")
  mongodb_certificates_ca_filename  = try(var.storage_endpoint_url.mongodb.certificates.ca_filename, "")
  redis_certificates_ca_filename    = try(var.storage_endpoint_url.redis.certificates.ca_filename, "")
  activemq_credentials_username_key = try(var.storage_endpoint_url.activemq.credentials.username_key, "")
  mongodb_credentials_username_key  = try(var.storage_endpoint_url.mongodb.credentials.username_key, "")
  redis_credentials_username_key    = try(var.storage_endpoint_url.redis.credentials.username_key, "")
  activemq_credentials_password_key = try(var.storage_endpoint_url.activemq.credentials.password_key, "")
  mongodb_credentials_password_key  = try(var.storage_endpoint_url.mongodb.credentials.password_key, "")
  redis_credentials_password_key    = try(var.storage_endpoint_url.redis.credentials.password_key, "")

  # Endpoint urls storage
  activemq_host     = try(var.storage_endpoint_url.activemq.host, "")
  activemq_port     = try(var.storage_endpoint_url.activemq.port, "")
  activemq_web_host = try(var.storage_endpoint_url.activemq.web_host, "")
  activemq_web_port = try(var.storage_endpoint_url.activemq.web_port, "")
  activemq_web_url  = try(var.storage_endpoint_url.activemq.web_url, "")
  mongodb_host      = try(var.storage_endpoint_url.mongodb.host, "")
  mongodb_port      = try(var.storage_endpoint_url.mongodb.port, "")
  redis_url         = try(var.storage_endpoint_url.redis.url, "")

  # Options of storage
  activemq_allow_host_mismatch = try(var.storage_endpoint_url.activemq.allow_host_mismatch, true)
  mongodb_allow_insecure_tls   = try(var.storage_endpoint_url.mongodb.allow_insecure_tls, true)
  redis_timeout                = try(var.storage_endpoint_url.redis.timeout, 3000)
  redis_ssl_host               = try(var.storage_endpoint_url.redis.ssl_host, "")

  # Fluent-bit
  fluent_bit_is_daemonset      = try(var.monitoring.fluent_bit.is_daemonset, false)
  fluent_bit_container_name    = try(var.monitoring.fluent_bit.container_name.fluent-bit, "fluent-bit")
  fluent_bit_image             = try(var.monitoring.fluent_bit.image, "fluent/fluent-bit")
  fluent_bit_tag               = try(var.monitoring.fluent_bit.tag, "1.7.2")
  fluent_bit_envvars_configmap = try(var.monitoring.fluent_bit.configmaps.envvars, "")
  fluent_bit_configmap         = try(var.monitoring.fluent_bit.configmaps.config, "")

  # Seq
  seq_host    = try(var.monitoring.seq.host, "")
  seq_port    = try(var.monitoring.seq.port, "")
  seq_url     = try(var.monitoring.seq.url, "")
  seq_web_url = try(var.monitoring.seq.web_url, "")

  # Grafana
  grafana_host = try(var.monitoring.grafana.host, "")
  grafana_port = try(var.monitoring.grafana.port, "")
  grafana_url  = try(var.monitoring.grafana.url, "")

  # Metrics exporter
  metrics_exporter_name      = try(var.monitoring.metrics_exporter.name, "")
  metrics_exporter_namespace = try(var.monitoring.metrics_exporter.namespace, "")

  # Partition metrics exporter
  partition_metrics_exporter_name      = try(var.monitoring.partition_metrics_exporter.name, "")
  partition_metrics_exporter_namespace = try(var.monitoring.partition_metrics_exporter.namespace, "")

  # ingress ports
  ingress_ports = var.ingress != null ? distinct(compact([var.ingress.http_port, var.ingress.grpc_port])) : []

  # Polling delay to MongoDB
  mongodb_polling_min_delay = try(var.mongodb_polling_delay.min_polling_delay, "00:00:01")
  mongodb_polling_max_delay = try(var.mongodb_polling_delay.max_polling_delay, "00:05:00")

  # Credentials
  credentials = {
    for key, value in {
      Amqp__User = local.activemq_credentials_secret != "" ? {
        key  = local.activemq_credentials_username_key
        name = local.activemq_credentials_secret
      } : { key = "", name = "" }
      Amqp__Password = local.activemq_credentials_secret != "" ? {
        key  = local.activemq_credentials_password_key
        name = local.activemq_credentials_secret
      } : { key = "", name = "" }
      Redis__User = local.redis_credentials_secret != "" ? {
        key  = local.redis_credentials_username_key
        name = local.redis_credentials_secret
      } : { key = "", name = "" }
      Redis__Password = local.redis_credentials_secret != "" ? {
        key  = local.redis_credentials_password_key
        name = local.redis_credentials_secret
      } : { key = "", name = "" }
      MongoDB__User = local.mongodb_credentials_secret != "" ? {
        key  = local.mongodb_credentials_username_key
        name = local.mongodb_credentials_secret
      } : { key = "", name = "" }
      MongoDB__Password = local.mongodb_credentials_secret != "" ? {
        key  = local.mongodb_credentials_password_key
        name = local.mongodb_credentials_secret
      } : { key = "", name = "" }
    } : key => value if !contains(values(value), "")
  }

  # Credentials
  pod_partitions_in_database_credentials = {
    for key, value in {
      MongoDB_User = local.mongodb_credentials_secret != "" ? {
        key  = local.mongodb_credentials_username_key
        name = local.mongodb_credentials_secret
      } : { key = "", name = "" }
      MongoDB_Password = local.mongodb_credentials_secret != "" ? {
        key  = local.mongodb_credentials_password_key
        name = local.mongodb_credentials_secret
      } : { key = "", name = "" }
    } : key => value if !contains(values(value), "")
  }

  # Certificates
  certificates = {
    for key, value in {
      activemq = local.activemq_certificates_secret != "" ? {
        name        = "activemq-secret-volume"
        mount_path  = "/amqp"
        secret_name = local.activemq_certificates_secret
      } : { name = "", mount_path = "", secret_name = "" }
      redis = local.redis_certificates_secret != "" ? {
        name        = "redis-secret-volume"
        mount_path  = "/redis"
        secret_name = local.redis_certificates_secret
      } : { name = "", mount_path = "", secret_name = "" }
      mongodb = local.mongodb_certificates_secret != "" ? {
        name        = "mongodb-secret-volume"
        mount_path  = "/mongodb"
        secret_name = local.mongodb_certificates_secret
      } : { name = "", mount_path = "", secret_name = "" }
    } : key => value if !contains(values(value), "")
  }

  # Fluent-bit volumes
  # Please don't change below read-only permissions
  fluent_bit_volumes = {
    fluentbitstate = {
      mount_path = "/var/fluent-bit/state"
      read_only  = false
      type       = "host_path"
    }
    varlog = {
      mount_path = "/var/log"
      read_only  = true
      type       = "host_path"
    }
    varlibdockercontainers = {
      mount_path = "/var/lib/docker/containers"
      read_only  = true
      type       = "host_path"
    }
    runlogjournal = {
      mount_path = "/run/log/journal"
      read_only  = true
      type       = "host_path"
    }
    dmesg = {
      mount_path = "/var/log/dmesg"
      read_only  = true
      type       = "host_path"
    }
    fluentbitconfig = {
      mount_path = "/fluent-bit/etc/"
      read_only  = false
      type       = "config_map"
    }
  }

  # Configmaps for polling agent
  polling_agent_configmaps = {
    log           = kubernetes_config_map.log_config.metadata.0.name
    polling_agent = kubernetes_config_map.polling_agent_config.metadata.0.name
    core          = kubernetes_config_map.core_config.metadata.0.name
    compute_plane = kubernetes_config_map.compute_plane_config.metadata.0.name
  }

  # Configmaps for worker
  worker_configmaps = {
    worker        = kubernetes_config_map.worker_config.metadata.0.name
    compute_plane = kubernetes_config_map.compute_plane_config.metadata.0.name
    log           = kubernetes_config_map.log_config.metadata.0.name
  }

  # Configmaps for control plane
  control_plane_configmaps = {
    core          = kubernetes_config_map.core_config.metadata.0.name
    log           = kubernetes_config_map.log_config.metadata.0.name
    control_plane = kubernetes_config_map.control_plane_config.metadata.0.name
  }

  # Partitions data
  partitions_data = [
    for key, value in var.compute_plane : {
      _id                  = key
      ParentPartitionIds   = value.partition_data.parent_partition_ids
      PodReserved          = value.partition_data.reserved_pods
      PodMax               = value.partition_data.max_pods
      PreemptionPercentage = value.partition_data.preemption_percentage
      Priority             = value.partition_data.priority
      PodConfiguration     = value.partition_data.pod_configuration
    }
  ]

  # HPA scalers
  # Compute plane
  hpa_compute_plane_triggers = {
    for partition, value in var.compute_plane : partition => {
      triggers = [
        for trigger in try(value.hpa.triggers, []) :
        (lower(try(trigger.type, "")) == "prometheus" ? {
          type = "prometheus"
          metadata = {
            serverAddress = try(var.monitoring.prometheus.url, "")
            metricName    = "armonik_${partition}_tasks_queued"
            threshold     = "1"
<<<<<<< HEAD
            namespace     = local.partition_metrics_exporter_namespace
            query         = "${join("_", ["armonik", partition, "opt"])}{job=\"${local.partition_metrics_exporter_name}\"}"
=======
            namespace     = local.metrics_exporter_namespace
            query         = "armonik_${partition}_tasks_queued{job=\"${local.metrics_exporter_name}\"}"
>>>>>>> bab25833
          }
          } :
          (lower(try(trigger.type, "")) == "cpu" || lower(try(trigger.type, "")) == "memory" ? {
            type       = lower(trigger.type)
            metricType = try(trigger.metric_type, "Utilization")
            metadata = {
              value = try(trigger.value, "80")
            }
        } : object({})))
      ]
    }
  }

  compute_plane_triggers = {
    for partition in local.partition_names : partition => {
      triggers = [for trigger in local.hpa_compute_plane_triggers[partition].triggers : trigger if trigger != {}]
    }
  }

  # Control plane
  hpa_control_plane_triggers = {
    triggers = [
      for trigger in try(var.control_plane.hpa.triggers, []) :
      (lower(try(trigger.type, "")) == "cpu" || lower(try(trigger.type, "")) == "memory" ? {
        type       = lower(trigger.type)
        metricType = try(trigger.metric_type, "Utilization")
        metadata = {
          value = try(trigger.value, "80")
        }
      } : object({}))
    ]
  }

  control_plane_triggers = {
    triggers = [for trigger in local.hpa_control_plane_triggers.triggers : trigger if trigger != {}]
  }
}<|MERGE_RESOLUTION|>--- conflicted
+++ resolved
@@ -14,9 +14,9 @@
   admin_gui_node_selector_values = values(local.admin_gui_node_selector)
 
   # Node selector for compute plane
-  compute_plane_node_selector        = { for partition, compute_plane in var.compute_plane : partition => try(compute_plane.node_selector, {}) }
-  compute_plane_node_selector_keys   = { for partition in local.partition_names : partition => keys(local.compute_plane_node_selector[partition]) }
-  compute_plane_node_selector_values = { for partition in local.partition_names : partition => values(local.compute_plane_node_selector[partition]) }
+  compute_plane_node_selector        = {for partition, compute_plane in var.compute_plane : partition => try(compute_plane.node_selector, {})}
+  compute_plane_node_selector_keys   = {for partition in local.partition_names : partition => keys(local.compute_plane_node_selector[partition])}
+  compute_plane_node_selector_values = {for partition in local.partition_names : partition => values(local.compute_plane_node_selector[partition])}
 
   # Node selector for pod to insert partitions IDs in database
   job_partitions_in_database_node_selector        = try(var.job_partitions_in_database.node_selector, {})
@@ -25,7 +25,7 @@
 
   # Annotations
   control_plane_annotations              = try(var.control_plane.annotations, {})
-  compute_plane_annotations              = { for partition in local.partition_names : partition => try(var.compute_plane[partition].annotations, {}) }
+  compute_plane_annotations              = {for partition in local.partition_names : partition => try(var.compute_plane[partition].annotations, {})}
   ingress_annotations                    = try(var.ingress.annotations, {})
   job_partitions_in_database_annotations = try(var.job_partitions_in_database.annotations, {})
 
@@ -110,78 +110,78 @@
 
   # Credentials
   credentials = {
-    for key, value in {
-      Amqp__User = local.activemq_credentials_secret != "" ? {
-        key  = local.activemq_credentials_username_key
-        name = local.activemq_credentials_secret
-      } : { key = "", name = "" }
-      Amqp__Password = local.activemq_credentials_secret != "" ? {
-        key  = local.activemq_credentials_password_key
-        name = local.activemq_credentials_secret
-      } : { key = "", name = "" }
-      Redis__User = local.redis_credentials_secret != "" ? {
-        key  = local.redis_credentials_username_key
-        name = local.redis_credentials_secret
-      } : { key = "", name = "" }
-      Redis__Password = local.redis_credentials_secret != "" ? {
-        key  = local.redis_credentials_password_key
-        name = local.redis_credentials_secret
-      } : { key = "", name = "" }
-      MongoDB__User = local.mongodb_credentials_secret != "" ? {
-        key  = local.mongodb_credentials_username_key
-        name = local.mongodb_credentials_secret
-      } : { key = "", name = "" }
-      MongoDB__Password = local.mongodb_credentials_secret != "" ? {
-        key  = local.mongodb_credentials_password_key
-        name = local.mongodb_credentials_secret
-      } : { key = "", name = "" }
-    } : key => value if !contains(values(value), "")
+  for key, value in {
+    Amqp__User        = local.activemq_credentials_secret != "" ? {
+      key  = local.activemq_credentials_username_key
+      name = local.activemq_credentials_secret
+    } : { key = "", name = "" }
+    Amqp__Password    = local.activemq_credentials_secret != "" ? {
+      key  = local.activemq_credentials_password_key
+      name = local.activemq_credentials_secret
+    } : { key = "", name = "" }
+    Redis__User       = local.redis_credentials_secret != "" ? {
+      key  = local.redis_credentials_username_key
+      name = local.redis_credentials_secret
+    } : { key = "", name = "" }
+    Redis__Password   = local.redis_credentials_secret != "" ? {
+      key  = local.redis_credentials_password_key
+      name = local.redis_credentials_secret
+    } : { key = "", name = "" }
+    MongoDB__User     = local.mongodb_credentials_secret != "" ? {
+      key  = local.mongodb_credentials_username_key
+      name = local.mongodb_credentials_secret
+    } : { key = "", name = "" }
+    MongoDB__Password = local.mongodb_credentials_secret != "" ? {
+      key  = local.mongodb_credentials_password_key
+      name = local.mongodb_credentials_secret
+    } : { key = "", name = "" }
+  } : key => value if !contains(values(value), "")
   }
 
   # Credentials
   pod_partitions_in_database_credentials = {
-    for key, value in {
-      MongoDB_User = local.mongodb_credentials_secret != "" ? {
-        key  = local.mongodb_credentials_username_key
-        name = local.mongodb_credentials_secret
-      } : { key = "", name = "" }
-      MongoDB_Password = local.mongodb_credentials_secret != "" ? {
-        key  = local.mongodb_credentials_password_key
-        name = local.mongodb_credentials_secret
-      } : { key = "", name = "" }
-    } : key => value if !contains(values(value), "")
+  for key, value in {
+    MongoDB_User     = local.mongodb_credentials_secret != "" ? {
+      key  = local.mongodb_credentials_username_key
+      name = local.mongodb_credentials_secret
+    } : { key = "", name = "" }
+    MongoDB_Password = local.mongodb_credentials_secret != "" ? {
+      key  = local.mongodb_credentials_password_key
+      name = local.mongodb_credentials_secret
+    } : { key = "", name = "" }
+  } : key => value if !contains(values(value), "")
   }
 
   # Certificates
   certificates = {
-    for key, value in {
-      activemq = local.activemq_certificates_secret != "" ? {
-        name        = "activemq-secret-volume"
-        mount_path  = "/amqp"
-        secret_name = local.activemq_certificates_secret
-      } : { name = "", mount_path = "", secret_name = "" }
-      redis = local.redis_certificates_secret != "" ? {
-        name        = "redis-secret-volume"
-        mount_path  = "/redis"
-        secret_name = local.redis_certificates_secret
-      } : { name = "", mount_path = "", secret_name = "" }
-      mongodb = local.mongodb_certificates_secret != "" ? {
-        name        = "mongodb-secret-volume"
-        mount_path  = "/mongodb"
-        secret_name = local.mongodb_certificates_secret
-      } : { name = "", mount_path = "", secret_name = "" }
-    } : key => value if !contains(values(value), "")
+  for key, value in {
+    activemq = local.activemq_certificates_secret != "" ? {
+      name        = "activemq-secret-volume"
+      mount_path  = "/amqp"
+      secret_name = local.activemq_certificates_secret
+    } : { name = "", mount_path = "", secret_name = "" }
+    redis    = local.redis_certificates_secret != "" ? {
+      name        = "redis-secret-volume"
+      mount_path  = "/redis"
+      secret_name = local.redis_certificates_secret
+    } : { name = "", mount_path = "", secret_name = "" }
+    mongodb  = local.mongodb_certificates_secret != "" ? {
+      name        = "mongodb-secret-volume"
+      mount_path  = "/mongodb"
+      secret_name = local.mongodb_certificates_secret
+    } : { name = "", mount_path = "", secret_name = "" }
+  } : key => value if !contains(values(value), "")
   }
 
   # Fluent-bit volumes
   # Please don't change below read-only permissions
   fluent_bit_volumes = {
-    fluentbitstate = {
+    fluentbitstate         = {
       mount_path = "/var/fluent-bit/state"
       read_only  = false
       type       = "host_path"
     }
-    varlog = {
+    varlog                 = {
       mount_path = "/var/log"
       read_only  = true
       type       = "host_path"
@@ -191,17 +191,17 @@
       read_only  = true
       type       = "host_path"
     }
-    runlogjournal = {
+    runlogjournal          = {
       mount_path = "/run/log/journal"
       read_only  = true
       type       = "host_path"
     }
-    dmesg = {
+    dmesg                  = {
       mount_path = "/var/log/dmesg"
       read_only  = true
       type       = "host_path"
     }
-    fluentbitconfig = {
+    fluentbitconfig        = {
       mount_path = "/fluent-bit/etc/"
       read_only  = false
       type       = "config_map"
@@ -232,66 +232,61 @@
 
   # Partitions data
   partitions_data = [
-    for key, value in var.compute_plane : {
-      _id                  = key
-      ParentPartitionIds   = value.partition_data.parent_partition_ids
-      PodReserved          = value.partition_data.reserved_pods
-      PodMax               = value.partition_data.max_pods
-      PreemptionPercentage = value.partition_data.preemption_percentage
-      Priority             = value.partition_data.priority
-      PodConfiguration     = value.partition_data.pod_configuration
-    }
+  for key, value in var.compute_plane : {
+    _id                  = key
+    ParentPartitionIds   = value.partition_data.parent_partition_ids
+    PodReserved          = value.partition_data.reserved_pods
+    PodMax               = value.partition_data.max_pods
+    PreemptionPercentage = value.partition_data.preemption_percentage
+    Priority             = value.partition_data.priority
+    PodConfiguration     = value.partition_data.pod_configuration
+  }
   ]
 
   # HPA scalers
   # Compute plane
   hpa_compute_plane_triggers = {
-    for partition, value in var.compute_plane : partition => {
-      triggers = [
-        for trigger in try(value.hpa.triggers, []) :
-        (lower(try(trigger.type, "")) == "prometheus" ? {
-          type = "prometheus"
-          metadata = {
-            serverAddress = try(var.monitoring.prometheus.url, "")
-            metricName    = "armonik_${partition}_tasks_queued"
-            threshold     = "1"
-<<<<<<< HEAD
-            namespace     = local.partition_metrics_exporter_namespace
-            query         = "${join("_", ["armonik", partition, "opt"])}{job=\"${local.partition_metrics_exporter_name}\"}"
-=======
-            namespace     = local.metrics_exporter_namespace
-            query         = "armonik_${partition}_tasks_queued{job=\"${local.metrics_exporter_name}\"}"
->>>>>>> bab25833
-          }
-          } :
-          (lower(try(trigger.type, "")) == "cpu" || lower(try(trigger.type, "")) == "memory" ? {
-            type       = lower(trigger.type)
-            metricType = try(trigger.metric_type, "Utilization")
-            metadata = {
-              value = try(trigger.value, "80")
-            }
-        } : object({})))
-      ]
-    }
+  for partition, value in var.compute_plane : partition => {
+    triggers = [
+    for trigger in try(value.hpa.triggers, []) :
+    (lower(try(trigger.type, "")) == "prometheus" ? {
+      type     = "prometheus"
+      metadata = {
+        serverAddress = try(var.monitoring.prometheus.url, "")
+        metricName    = "armonik_${partition}_tasks_queued"
+        threshold     = "1"
+        namespace     = local.metrics_exporter_namespace
+        query         = "armonik_${partition}_tasks_queued{job=\"${local.metrics_exporter_name}\"}"
+      }
+    } :
+    (lower(try(trigger.type, "")) == "cpu" || lower(try(trigger.type, "")) == "memory" ? {
+      type       = lower(trigger.type)
+      metricType = try(trigger.metric_type, "Utilization")
+      metadata   = {
+        value = try(trigger.value, "80")
+      }
+    } : object({})))
+    ]
+  }
   }
 
   compute_plane_triggers = {
-    for partition in local.partition_names : partition => {
-      triggers = [for trigger in local.hpa_compute_plane_triggers[partition].triggers : trigger if trigger != {}]
-    }
+  for partition in local.partition_names : partition => {
+    triggers = [for trigger in local.hpa_compute_plane_triggers[partition].triggers : trigger if trigger != {}]
+  }
   }
 
   # Control plane
   hpa_control_plane_triggers = {
     triggers = [
-      for trigger in try(var.control_plane.hpa.triggers, []) :
-      (lower(try(trigger.type, "")) == "cpu" || lower(try(trigger.type, "")) == "memory" ? {
-        type       = lower(trigger.type)
-        metricType = try(trigger.metric_type, "Utilization")
-        metadata = {
-          value = try(trigger.value, "80")
-        }
-      } : object({}))
+    for trigger in try(var.control_plane.hpa.triggers, []) :
+    (lower(try(trigger.type, "")) == "cpu" || lower(try(trigger.type, "")) == "memory" ? {
+      type       = lower(trigger.type)
+      metricType = try(trigger.metric_type, "Utilization")
+      metadata   = {
+        value = try(trigger.value, "80")
+      }
+    } : object({}))
     ]
   }
 
