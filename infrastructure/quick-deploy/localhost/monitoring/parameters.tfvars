# Kubernetes namespace
namespace = "armonik"

# Logging level
logging_level = "Information"

# Monitoring infos
monitoring = {
  seq                        = {
    enabled            = true
    image              = "datalust/seq"
    tag                = "2022.1"
    port               = 8080
    image_pull_secrets = ""
    service_type       = "ClusterIP"
    node_selector      = {}
  }
  grafana                    = {
    enabled            = true
    image              = "grafana/grafana"
    tag                = "8.5.5"
    port               = 3000
    image_pull_secrets = ""
    service_type       = "ClusterIP"
    node_selector      = {}
  }
  node_exporter              = {
    enabled            = true
    image              = "prom/node-exporter"
    tag                = "v1.3.1"
    image_pull_secrets = ""
    node_selector      = {}
  }
  prometheus                 = {
    image              = "prom/prometheus"
    tag                = "v2.36.1"
    image_pull_secrets = ""
    service_type       = "ClusterIP"
    node_selector      = {}
  }
  metrics_exporter           = {
    image              = "dockerhubaneo/armonik_control_metrics"
<<<<<<< HEAD
    tag                = "0.6.1-jgimprovecancellation.339.716b9aad"
=======
    tag                = "0.6.1-jgimprovecancellation.341.8b7f2494"
>>>>>>> ec3596b1
    image_pull_secrets = ""
    service_type       = "ClusterIP"
    node_selector      = {}
  }
  partition_metrics_exporter = {
    image              = "dockerhubaneo/armonik_control_partition_metrics"
<<<<<<< HEAD
    tag                = "0.6.1-jgimprovecancellation.339.716b9aad"
=======
    tag                = "0.6.1-jgimprovecancellation.341.8b7f2494"
>>>>>>> ec3596b1
    image_pull_secrets = ""
    service_type       = "ClusterIP"
    node_selector      = {}
  }
  fluent_bit                 = {
    image              = "fluent/fluent-bit"
    tag                = "1.9.5"
    image_pull_secrets = ""
    is_daemonset       = true
    http_port          = 2020 # 0 or 2020
    read_from_head     = true
    node_selector      = {}
  }
}

authentication = false<|MERGE_RESOLUTION|>--- conflicted
+++ resolved
@@ -40,22 +40,14 @@
   }
   metrics_exporter           = {
     image              = "dockerhubaneo/armonik_control_metrics"
-<<<<<<< HEAD
-    tag                = "0.6.1-jgimprovecancellation.339.716b9aad"
-=======
     tag                = "0.6.1-jgimprovecancellation.341.8b7f2494"
->>>>>>> ec3596b1
     image_pull_secrets = ""
     service_type       = "ClusterIP"
     node_selector      = {}
   }
   partition_metrics_exporter = {
     image              = "dockerhubaneo/armonik_control_partition_metrics"
-<<<<<<< HEAD
-    tag                = "0.6.1-jgimprovecancellation.339.716b9aad"
-=======
     tag                = "0.6.1-jgimprovecancellation.341.8b7f2494"
->>>>>>> ec3596b1
     image_pull_secrets = ""
     service_type       = "ClusterIP"
     node_selector      = {}
