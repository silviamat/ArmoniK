--- conflicted
+++ resolved
@@ -1,7 +1,14 @@
 # Changelog
 
-<<<<<<< HEAD
-## [main](https://github.com/aneoconsulting/armonik/tree/main) (2022-08-10)
+## [main](https://github.com/aneoconsulting/armonik/tree/main) (2022-09-15)
+
+## [v2.9.0](https://github.com/aneoconsulting/armonik/tree/v2.9.0) (2022-09-15)
+
+Added
+-
+
+* Add static partitioning in ArmoniK
+* Add the parameters `InitWorker__WorkerCheckRetries` and `InitWorker__WorkerCheckDelay` in the configmap of ArmoniK polling agent
 
 ## [v2.8.3](https://github.com/aneoconsulting/armonik/tree/v2.8.3) (2022-08-10)
 
@@ -25,28 +32,6 @@
 * Fix the session status display in Admin GUI
 * Better prefetching for Amqp messages
 * Optimize the result request
-=======
-## [main](https://github.com/aneoconsulting/armonik/tree/main) (2022-08-12)
->>>>>>> 0a97ddb2
-
-## [v2.9.0](https://github.com/aneoconsulting/armonik/tree/v2.8.3) (2022-08-12)
-
-Added
--
-
-* Add in Admin GUI the duration of tasks
-* Add static partitioning in ArmoniK
-
-Changed
--
-
-* Updated Admin GUI version from 0.4.0 to 0.5.0
-* Update Core version from 0.5.15 to 0.5.16
-
-Fixed
--
-
-* Fix in Admin GUI the display of the status of a session
 
 ## [v2.8.2](https://github.com/aneoconsulting/armonik/tree/v2.8.2) (2022-07-29)
 
