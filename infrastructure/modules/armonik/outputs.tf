--- conflicted
+++ resolved
@@ -43,7 +43,6 @@
     grpc              = local.ingress_grpc_url
     control_plane_url = local.ingress_grpc_url != "" ? local.ingress_grpc_url : local.control_plane_url
     grafana_url       = local.grafana_url != "" ? (local.ingress_http_url != "" ? "${local.ingress_http_url}/grafana/" : local.grafana_url) : ""
-<<<<<<< HEAD
     seq_web_url       = local.seq_web_url != "" ? (local.ingress_http_url != "" ? "${local.ingress_http_url}/seq/" : local.seq_web_url) : ""
     admin_api_url     = local.ingress_http_url != "" ? "${local.ingress_http_url}/api" : local.admin_api_url
     admin_app_url     = local.ingress_http_url != "" ? "${local.ingress_http_url}/" : local.admin_app_url
@@ -55,10 +54,5 @@
     seq_web_url       = local.seq_web_url
     admin_api_url     = local.admin_api_url
     admin_app_url     = local.admin_app_url
-=======
-    seq_web_url       = local.seq_url != "" ? (local.ingress_http_url != "" ? "${local.ingress_http_url}/seq/" : local.seq_web_url) : ""
-    admin_api_url     = local.ingress_http_url != "" ? "${local.ingress_http_url}/api" : local.admin_api_url
-    admin_app_url     = local.ingress_http_url != "" ? "${local.ingress_http_url}/" : local.admin_app_url
->>>>>>> afd6f5d5
   }
 }