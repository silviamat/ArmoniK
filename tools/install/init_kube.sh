#!/bin/bash
set -ex

# Storage
source  infrastructure/utils/envvars-storage.conf
kubectl create namespace $ARMONIK_STORAGE_NAMESPACE || true

<<<<<<< HEAD
kubectl delete secret $ARMONIK_STORAGE_REDIS_SECRET_NAME --namespace=$ARMONIK_STORAGE_NAMESPACE || true
kubectl create secret generic $ARMONIK_STORAGE_REDIS_SECRET_NAME \
        --namespace=$ARMONIK_STORAGE_NAMESPACE \
        --from-file=cert_file=$ARMONIK_STORAGE_REDIS_CERTIFICATES_DIRECTORY/cert.crt \
        --from-file=key_file=$ARMONIK_STORAGE_REDIS_CERTIFICATES_DIRECTORY/cert.key

kubectl delete secret $ARMONIK_STORAGE_ACTIVEMQ_SECRET_NAME --namespace=$ARMONIK_STORAGE_NAMESPACE || true
kubectl create secret generic $ARMONIK_STORAGE_ACTIVEMQ_SECRET_NAME \
        --namespace=$ARMONIK_STORAGE_NAMESPACE \
        --from-file=certificate.pfx=$ARMONIK_STORAGE_ACTIVEMQ_CERTIFICATES_DIRECTORY/certificate.pfx \
        --from-file=jetty-realm.properties=$ARMONIK_STORAGE_ACTIVEMQ_CREDENTIALS_DIRECTORY/jetty-realm.properties

kubectl delete secret $ARMONIK_STORAGE_MONGODB_SECRET_NAME --namespace=$ARMONIK_STORAGE_NAMESPACE || true
kubectl create secret generic $ARMONIK_STORAGE_MONGODB_SECRET_NAME \
        --namespace=$ARMONIK_STORAGE_NAMESPACE \
        --from-file=mongodb.pem=$ARMONIK_STORAGE_MONGODB_CERTIFICATES_DIRECTORY/cert.pem

# ArmoniK
source infrastructure/utils/envvars.conf
kubectl create namespace $ARMONIK_NAMESPACE || true
kubectl create namespace $ARMONIK_MONITORING_NAMESPACE || true

kubectl delete secret $ARMONIK_REDIS_SECRET_NAME --namespace=$ARMONIK_NAMESPACE || true
kubectl create secret generic $ARMONIK_REDIS_SECRET_NAME \
        --namespace=$ARMONIK_NAMESPACE \
        --from-file=ca_file=$ARMONIK_REDIS_CERTIFICATES_DIRECTORY/chain.p7b \
        --from-file=redis_credentials=$ARMONIK_REDIS_CREDENTIALS_DIRECTORY/redis-credentials.json

kubectl delete secret $ARMONIK_EXTERNAL_REDIS_SECRET_NAME --namespace=$ARMONIK_NAMESPACE || true
kubectl create secret generic $ARMONIK_EXTERNAL_REDIS_SECRET_NAME \
        --namespace=$ARMONIK_NAMESPACE \
        --from-file=ca_file=$ARMONIK_EXTERNAL_REDIS_CERTIFICATES_DIRECTORY/chain.p7b \
        --from-file=redis_credentials=$ARMONIK_REDIS_CREDENTIALS_DIRECTORY/redis-credentials.json

kubectl delete secret $ARMONIK_ACTIVEMQ_SECRET_NAME --namespace=$ARMONIK_NAMESPACE || true
kubectl create secret generic $ARMONIK_ACTIVEMQ_SECRET_NAME \
        --namespace=$ARMONIK_NAMESPACE \
        --from-file=ca_file=$ARMONIK_ACTIVEMQ_CERTIFICATES_DIRECTORY/chain.p7b \
        --from-file=amqp_credentials=$ARMONIK_ACTIVEMQ_CREDENTIALS_DIRECTORY/amqp-credentials.json

kubectl delete secret $ARMONIK_MONGODB_SECRET_NAME --namespace=$ARMONIK_NAMESPACE || true
kubectl create secret generic $ARMONIK_MONGODB_SECRET_NAME \
        --namespace=$ARMONIK_NAMESPACE \
        --from-file=ca_file=$ARMONIK_MONGODB_CERTIFICATES_DIRECTORY/chain.p7b \
        --from-file=mongodb_credentials=$ARMONIK_MONGODB_CREDENTIALS_DIRECTORY/mongodb-credentials.json
=======
kubectl create secret generic $ARMONIK_STORAGE_REDIS_SECRET_NAME \
        --namespace=$ARMONIK_STORAGE_NAMESPACE \
        --from-file=cert_file=$ARMONIK_STORAGE_REDIS_CERTIFICATES_DIRECTORY/cert.crt \
        --from-file=key_file=$ARMONIK_STORAGE_REDIS_CERTIFICATES_DIRECTORY/cert.key \
        --from-file=ca_cert_file=$ARMONIK_STORAGE_REDIS_CERTIFICATES_DIRECTORY/ca.crt  || true

kubectl create secret generic $ARMONIK_STORAGE_ACTIVEMQ_SECRET_NAME \
        --namespace=$ARMONIK_STORAGE_NAMESPACE \
        --from-file=$ARMONIK_STORAGE_ACTIVEMQ_CREDENTIALS_DIRECTORY/jetty-realm.properties || true


# ArmoniK
source infrastructure/utils/envvars-armonik.conf

kubectl create namespace $ARMONIK_NAMESPACE || true

kubectl create namespace $ARMONIK_MONITORING_NAMESPACE || true

kubectl create secret generic $ARMONIK_REDIS_SECRET_NAME \
        --namespace=$ARMONIK_NAMESPACE \
        --from-file=ca_cert_file=$ARMONIK_REDIS_CERTIFICATES_DIRECTORY/ca.crt \
        --from-file=certificate_pfx=$ARMONIK_REDIS_CERTIFICATES_DIRECTORY/certificate.pfx  || true

kubectl create secret generic $ARMONIK_EXTERNAL_REDIS_SECRET_NAME \
        --namespace=$ARMONIK_NAMESPACE \
        --from-file=ca_cert_file=$ARMONIK_EXTERNAL_REDIS_CERTIFICATES_DIRECTORY/ca.crt \
        --from-file=certificate_pfx=$ARMONIK_EXTERNAL_REDIS_CERTIFICATES_DIRECTORY/certificate.pfx || true

kubectl create secret generic $ARMONIK_ACTIVEMQ_SECRET_NAME \
        --namespace=$ARMONIK_NAMESPACE \
        --from-file=amqp_credentials=$ARMONIK_ACTIVEMQ_CREDENTIALS_DIRECTORY/amqp-credentials.json || true
>>>>>>> df28287d
<|MERGE_RESOLUTION|>--- conflicted
+++ resolved
@@ -5,7 +5,6 @@
 source  infrastructure/utils/envvars-storage.conf
 kubectl create namespace $ARMONIK_STORAGE_NAMESPACE || true
 
-<<<<<<< HEAD
 kubectl delete secret $ARMONIK_STORAGE_REDIS_SECRET_NAME --namespace=$ARMONIK_STORAGE_NAMESPACE || true
 kubectl create secret generic $ARMONIK_STORAGE_REDIS_SECRET_NAME \
         --namespace=$ARMONIK_STORAGE_NAMESPACE \
@@ -24,7 +23,7 @@
         --from-file=mongodb.pem=$ARMONIK_STORAGE_MONGODB_CERTIFICATES_DIRECTORY/cert.pem
 
 # ArmoniK
-source infrastructure/utils/envvars.conf
+source infrastructure/utils/envvars-armonik.conf
 kubectl create namespace $ARMONIK_NAMESPACE || true
 kubectl create namespace $ARMONIK_MONITORING_NAMESPACE || true
 
@@ -50,37 +49,4 @@
 kubectl create secret generic $ARMONIK_MONGODB_SECRET_NAME \
         --namespace=$ARMONIK_NAMESPACE \
         --from-file=ca_file=$ARMONIK_MONGODB_CERTIFICATES_DIRECTORY/chain.p7b \
-        --from-file=mongodb_credentials=$ARMONIK_MONGODB_CREDENTIALS_DIRECTORY/mongodb-credentials.json
-=======
-kubectl create secret generic $ARMONIK_STORAGE_REDIS_SECRET_NAME \
-        --namespace=$ARMONIK_STORAGE_NAMESPACE \
-        --from-file=cert_file=$ARMONIK_STORAGE_REDIS_CERTIFICATES_DIRECTORY/cert.crt \
-        --from-file=key_file=$ARMONIK_STORAGE_REDIS_CERTIFICATES_DIRECTORY/cert.key \
-        --from-file=ca_cert_file=$ARMONIK_STORAGE_REDIS_CERTIFICATES_DIRECTORY/ca.crt  || true
-
-kubectl create secret generic $ARMONIK_STORAGE_ACTIVEMQ_SECRET_NAME \
-        --namespace=$ARMONIK_STORAGE_NAMESPACE \
-        --from-file=$ARMONIK_STORAGE_ACTIVEMQ_CREDENTIALS_DIRECTORY/jetty-realm.properties || true
-
-
-# ArmoniK
-source infrastructure/utils/envvars-armonik.conf
-
-kubectl create namespace $ARMONIK_NAMESPACE || true
-
-kubectl create namespace $ARMONIK_MONITORING_NAMESPACE || true
-
-kubectl create secret generic $ARMONIK_REDIS_SECRET_NAME \
-        --namespace=$ARMONIK_NAMESPACE \
-        --from-file=ca_cert_file=$ARMONIK_REDIS_CERTIFICATES_DIRECTORY/ca.crt \
-        --from-file=certificate_pfx=$ARMONIK_REDIS_CERTIFICATES_DIRECTORY/certificate.pfx  || true
-
-kubectl create secret generic $ARMONIK_EXTERNAL_REDIS_SECRET_NAME \
-        --namespace=$ARMONIK_NAMESPACE \
-        --from-file=ca_cert_file=$ARMONIK_EXTERNAL_REDIS_CERTIFICATES_DIRECTORY/ca.crt \
-        --from-file=certificate_pfx=$ARMONIK_EXTERNAL_REDIS_CERTIFICATES_DIRECTORY/certificate.pfx || true
-
-kubectl create secret generic $ARMONIK_ACTIVEMQ_SECRET_NAME \
-        --namespace=$ARMONIK_NAMESPACE \
-        --from-file=amqp_credentials=$ARMONIK_ACTIVEMQ_CREDENTIALS_DIRECTORY/amqp-credentials.json || true
->>>>>>> df28287d
+        --from-file=mongodb_credentials=$ARMONIK_MONGODB_CREDENTIALS_DIRECTORY/mongodb-credentials.json