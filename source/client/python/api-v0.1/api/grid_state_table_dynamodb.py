# Copyright 2021 Amazon.com, Inc. or its affiliates. All Rights Reserved.
# SPDX-License-Identifier: Apache-2.0
# Licensed under the Apache License, Version 2.0 https://aws.amazon.com/apache-2-0/


import boto3
from botocore.config import Config
from botocore.exceptions import ClientError
from boto3.dynamodb.conditions import Key, Attr

import time
import logging
import json
import hashlib
import random

from utils.state_table_common import *
from utils.state_table_common import StateTableException


logging.basicConfig(format="%(asctime)s - %(levelname)s - %(filename)s - %(funcName)s  - %(lineno)d - %(message)s",
                    datefmt='%H:%M:%S', level=logging.INFO)


# Connection
# Authentication
# Serverless compatible
# Concurrent Connection.
# Tables
# Atomic conditional update
# Multiple Index per table (3):
# Task_id
# Session_id
# Task _status
# Stream
# Customization of the client retry policy for both read and write
# Write Batch operation
# Query based on indexes
# Optimized Access pattern for read and write



class StateTableDDB:


    def __init__(self, grid_state_table_config, tasks_state_table_name, endpoint_url, region=None):


        self.config = json.loads(grid_state_table_config)

        if "retries" in self.config:
            ddb_config = None

            ddb_config = Config(retries=self.config["retries"])

            self.dynamodb_resource = boto3.resource('dynamodb', endpoint_url=endpoint_url, region_name=region, config=ddb_config)

        else:

            self.dynamodb_resource = boto3.resource('dynamodb', endpoint_url=endpoint_url)



        self.state_table = self.dynamodb_resource.Table(tasks_state_table_name)

        self.MAX_WRITE_BATCHS_SIZE = 500 # max N. rows per batch write/flush.

        self.RETRIEVE_EXPIRED_TASKS_LIMIT = 200 # max failed tasks to process per call.

        self.MAX_STATE_PARTITIONS = 32

        pass



    ###############################################################################################
    ## Common #####################################################################################
    ###############################################################################################
    def batch_write(self, entries=[]):

        tasks_batches = [entries[x:x + self.MAX_WRITE_BATCHS_SIZE] for x in range(0, len(entries), self.MAX_WRITE_BATCHS_SIZE)]
        for bid, ddb_batch in enumerate(tasks_batches):

            with self.state_table.batch_writer() as batch:  # batch_writer is flushed when exiting this block

                for i, entry in enumerate(ddb_batch):

                    try:
                        response = batch.put_item(Item=entry)
                    except Exception as e:
                        print(e)

    def get_task_by_id(self, task_id, consistent_read=False):
        """
        Returns:
            Returns a single task by task_id
            An entire (raw) row from DynamoDB by task_id
        """

        try:
            response = self.state_table.query(
                KeyConditionExpression=Key('task_id').eq(task_id),
                Select='ALL_ATTRIBUTES',
                ConsistentRead=consistent_read
            )

            if ((response is not None) and (len(response['Items']) == 1)):
                return response.get('Items')[0]
            else:
                return None


        except ClientError as e:

            if e.response['Error']['Code'] in ["ThrottlingException", "ProvisionedThroughputExceededException"]:
                logging.warning("Could not read row for task [{}] from Status Table. Exception: {}".format(task_id, e))
                return None
            else:
                logging.error("Could not read row for task [{}] from Status Table. Exception: {}".format(task_id, e))
                raise e
        except Exception as e:
            logging.error("Could not read row for task [{}] from Status Table. Exception: {}".format(task_id, e))
            raise e

    ###############################################################################################
    ## TTL Lambda #################################################################################
    ###############################################################################################

    def update_task_status_to_failed(self, task_id):
        self.__finalize_tasks_status(task_id, TASK_STATUS_FAILED, self.__get_state_partition_from_task_id(task_id))

    def update_task_status_to_inconsistent(self, task_id):
        self.__finalize_tasks_status(task_id, TASK_STATUS_INCONSISTENT, self.__get_state_partition_from_task_id(task_id))

    def update_task_status_to_cancelled(self, task_id):
        self.__finalize_tasks_status(task_id, TASK_STATUS_CANCELLED, self.__get_state_partition_from_task_id(task_id))

    def acquire_task_for_ttl_lambda(self, task_id, current_owner, current_heartbeat_timestamp):
        """

        Args:
        task_id:
        current_owner:
        current_heartbeat_timestamp:
        state_partition:

        Returns:

        """
        try:
            self.state_table.update_item(
                Key={
                    'task_id': task_id
                },
                UpdateExpression="SET #var_task_owner = :val1, #var_task_status = :val2, #var_hb_timestamp = :val3",
                ExpressionAttributeValues={
                    ':val1': TTL_LAMBDA_ID,
                    ':val2': self.__make_task_state_from_task_id(TASK_STATUS_RETRYING, task_id),
                    ':val3': 0
                },
                ExpressionAttributeNames={
                    "#var_task_owner": "task_owner",
                    "#var_task_status": "task_status",
                    "#var_hb_timestamp": "heartbeat_expiration_timestamp"
                },
                ConditionExpression=Attr('task_status').eq(self.__make_task_state_from_task_id(TASK_STATUS_PROCESSING, task_id))
                                    & Attr('task_owner').eq(current_owner)
                                    & Attr('heartbeat_expiration_timestamp').eq(current_heartbeat_timestamp)
            )
        except ClientError as e:
            logging.error("Cannot acquire task TTL Checker {} {} {} {} : {}".format(task_id, current_owner, current_heartbeat_timestamp, self.__make_task_state_from_task_id(TASK_STATUS_PROCESSING, task_id), e))
            return False
        return True


    def query_expired_tasks(self):
        count = 0
        starting_state_id = random.randint(0, self.MAX_STATE_PARTITIONS - 1)
        while count < self.MAX_STATE_PARTITIONS:
            partition_to_check = self.__get_state_partition_at_index(
                starting_state_id % self.MAX_STATE_PARTITIONS)


            yield self.__get_expired_tasks_for_partition(partition_to_check)

            count += 1
            starting_state_id += 1

    def __get_expired_tasks_for_partition(self, state_partition):

        try:
            now = int(time.time())
            response = self.state_table.query(
                IndexName="gsi_ttl_index",
                KeyConditionExpression=Key('task_status').eq(self.__make_task_state_from_state_and_partition(TASK_STATUS_PROCESSING, state_partition))
                                     & Key('heartbeat_expiration_timestamp').lt(now),
                Limit=self.RETRIEVE_EXPIRED_TASKS_LIMIT
            )

            print("Partition: {} expired tasks: {}".format(state_partition, response['Items']))

            return response['Items']
        except ClientError as e:
            logging.error("Cannot retreive expired tasks : {}".format(e))
            raise e

    def retry_task(self, task_id, new_retry_count):
        """
        Puts task back into pending state, available for workers to be picked up
        Args:
        task_id:
        retries:
        state_partition:

        Returns:

        """
        try:

            self.state_table.update_item(
                Key={
                    'task_id': task_id
                },
                UpdateExpression="SET #var_task_owner = :val1, #var_task_status = :val2, #var_retries = :val3",
                ExpressionAttributeValues={
                    ':val1': 'None',
                    ':val2': self.__make_task_state_from_task_id(TASK_STATUS_PENDING, task_id),
                    ':val3': new_retry_count
                },
                ExpressionAttributeNames={
                    "#var_task_owner": "task_owner",
                    "#var_task_status": "task_status",
                    "#var_retries": "retries"
                }
            )
        except ClientError as e:
            logging.error("Cannot release task {} : {}".format(task_id, e))
            raise e

    ###############################################################################################
    ## Agent ######################################################################################
    ###############################################################################################

    def claim_task_for_agent(self, task_id, queue_handle_id, agent_id, expiration_timestamp):
        """ Alter table state_table where TaskId == wu.getTaskId()
            set Ownder = SelfWorkerID and status = Running and
            condition to status == Pending and OwnerID == None """

        logging.info(f"Calling: {__name__} task_id: {task_id}, agent_id: {agent_id}")

        session_id = self.__get_session_id_from_task_id(task_id)

        claim_is_successful = True

        try:

            response = self.state_table.update_item(
                Key={
                    'task_id': task_id
                },
                UpdateExpression="SET #var_task_owner = :val1, #var_task_status = :val2, #var_heartbeat_expiration_timestamp = :val3, #var_sqs_handler_id = :val4",
                ExpressionAttributeValues={
                    ':val1': agent_id,
                    ':val2': self.__make_task_state_from_session_id(TASK_STATUS_PROCESSING, session_id),
                    ':val3': expiration_timestamp,
                    ':val4': queue_handle_id

                },
                ExpressionAttributeNames={
                    "#var_task_owner": "task_owner",
                    "#var_task_status": "task_status",
                    "#var_heartbeat_expiration_timestamp": "heartbeat_expiration_timestamp",
                    "#var_sqs_handler_id": "sqs_handler_id"

                },
                ConditionExpression=Key('task_status').eq(
                    self.__make_task_state_from_session_id(TASK_STATUS_PENDING, session_id)
                ) & Key('task_owner').eq('None'),
                ReturnConsumedCapacity="TOTAL"
            )

        except ClientError as e:

            if e.response['Error']['Code'] == 'ConditionalCheckFailedException':
                msg = f"Could not acquire task [{task_id}] for status [{self.__make_task_state_from_session_id(TASK_STATUS_PENDING, session_id)}] from DynamoDB, someone else already locked it? [{e}]"

                logging.warning(msg)

                raise StateTableException(e, msg, caused_by_condition=True)

            elif e.response['Error']['Code'] in ["ThrottlingException", "ProvisionedThroughputExceededException"]:
                msg = f"Could not acquire task [{task_id}] from DynamoDB, Throttling Exception {e}"

                logging.warning(msg)

                raise StateTableException(e, msg, caused_by_throtling=True)
            else:
                msg = f"ClientError while acquire task [{task_id}] from DynamoDB: {e}"

                logging.error(msg)

                raise Exception(e)

        except Exception as e:
            msg = f"Failed to acquire task [{task_id}] for agent [{agent_id}]: from DynamoDB: {e}"

            logging.error(msg)

            raise e

        return claim_is_successful


    def refresh_ttl_for_ongoing_task(self, task_id, agent_id, new_expirtaion_timestamp):
        """ Alter table state_table where TaskId == wu.getTaskId()
            set HeartbeatExpirationTimestamp = expiration_timestamp
            condition to status == Running and OwnerID == SelfWorkerID """

        session_id = self.__get_session_id_from_task_id(task_id)

        refresh_is_successful = True
        try:
            response = self.state_table.update_item(
                Key={
                    'task_id': task_id
                },
                UpdateExpression="SET #var_heartbeat_expiration_timestamp = :val3",
                ExpressionAttributeValues={
                    ':val3': new_expirtaion_timestamp,
                },
                ExpressionAttributeNames={
                    "#var_heartbeat_expiration_timestamp": "heartbeat_expiration_timestamp",
                },
                ConditionExpression=Key('task_status').eq(
                    self.__make_task_state_from_session_id(TASK_STATUS_PROCESSING, session_id)
                ) & Key('task_owner').eq(agent_id)
            )

        except ClientError as e:

            if e.response['Error']['Code'] == 'ConditionalCheckFailedException':

                task_row = self.get_task_by_id(task_id, consistent_read=True)
                msg = f"Could not update TTL on the own task [{task_id}] agent: [{agent_id}] state: [{self.__make_task_state_from_session_id(TASK_STATUS_PROCESSING, session_id)}], did TTL Lambda re-assigned it? TaskRow: [{task_row}] {e}"

                logging.warning(msg)

                raise StateTableException(e, msg, caused_by_condition=True)

            elif e.response['Error']['Code'] in ["ThrottlingException", "ProvisionedThroughputExceededException"]:
                msg = f"Could not update TTL on the own task [{task_id}] agent: [{agent_id}], Throttling Exception {e}"

                logging.warning(msg)

                raise StateTableException(e, msg, caused_by_throtling=True)
            else:
                msg = f"Could not update TTL on the own task [{task_id}] agent: [{agent_id}]: {e}"
                logging.error(msg)

                raise Exception(e)

        except Exception as e:
            msg = f"Could not update TTL on the own task [{task_id}]: {e}"

            logging.error(msg)

            raise e

        return refresh_is_successful


    # TODO
    def update_task_status_to_finished(self, task_id, agent_id):


        test_row = self.get_task_by_id(task_id, consistent_read=True)
        logging.warning("-----")
        logging.warning(test_row)
        logging.warning("-----")


        session_id = self.__get_session_id_from_task_id(task_id)

        update_succesfull = True
        res = "[--]"
        try:

            res = self.state_table.update_item(
                Key={
                    'task_id': task_id
                },
                UpdateExpression="SET #var_task_status = :val1",
                ExpressionAttributeValues={
                    ':val1': self.__make_task_state_from_session_id(TASK_STATUS_FINISHED, session_id)
                },
                ExpressionAttributeNames={
                    "#var_task_status": "task_status"
                },
                ConditionExpression=Key('task_status').eq(
                    self.__make_task_state_from_session_id(TASK_STATUS_PROCESSING, session_id)
                ) & Key('task_owner').eq(agent_id),
                ReturnConsumedCapacity="TOTAL"
            )

        except ClientError as e:

            if e.response['Error']['Code'] == 'ConditionalCheckFailedException':
                msg = f"Could not set completion state to Finish on task:  [{task_id}] owner [{agent_id}]for status [{self.__make_task_state_from_session_id(TASK_STATUS_PENDING, session_id)}] from DynamoDB, someone else already locked it? [{e}]"

                logging.warning(msg)
                logging.warn("RESPONSE: {}".format(res))

                raise StateTableException(e, msg, caused_by_condition=True)

            elif e.response['Error']['Code'] in ["ThrottlingException", "ProvisionedThroughputExceededException"]:
                msg = f"Could not set completion state to Finish on task:  [{task_id}] from DynamoDB, Throttling Exception {e}"

                logging.warning(msg)

                raise StateTableException(e, msg, caused_by_throtling=True)
            else:
                msg = f"Could not set completion state to Finish on task: [{task_id}] from DynamoDB: {e}"

                logging.error(msg)

                raise Exception(e)

        except Exception as e:
            msg = f"Could not set completion state to Finish on task: [{task_id}] for agent [{agent_id}]: from DynamoDB: {e}"

            logging.error(msg)

            raise e

        return update_succesfull


    ###############################################################################################
    ## Submit Tasks Lambda ########################################################################
    ###############################################################################################
    def make_task_state_from_session_id(self, task_state, session_id):
        return self.__make_task_state_from_session_id(task_state, session_id)




    def get_tasks_by_status(self, session_id, task_status):
        """
        Returns:
            Returns a list of tasks in the specified status from the associated session
        """

        key_expression = Key('session_id').eq(session_id) & Key('task_status').eq(self.__make_task_state_from_session_id(task_status, session_id))

        return self.__get_tasks_by_status_key_expression(session_id, key_expression)

    def __get_tasks_by_status_key_expression(self, session_id, key_expression):
        """
        Returns:
            Returns a list of tasks in the specified status from the associated session
        """
        combined_response = None
        try:

            query_kwargs = {
                'IndexName': "gsi_session_index",
                'KeyConditionExpression': key_expression
            }

            last_evaluated_key = None
            done = False
            while not done:

                if last_evaluated_key:
                    query_kwargs['ExclusiveStartKey'] = last_evaluated_key

                response = self.state_table.query(**query_kwargs)

                last_evaluated_key = response.get('LastEvaluatedKey', None)

                done = last_evaluated_key is None

                if not combined_response:
                    combined_response = response
                else:
                    combined_response['Items'] += response['Items']

            return combined_response['Items']

        except ClientError as e:

            if e.response['Error']['Code'] in ["ThrottlingException", "ProvisionedThroughputExceededException"]:
                logging.warning("Could not read tasks for session status [{}] by key expression from Status Table. Exception: {}".format(session_id, e))
                return None
            else:
                logging.error("Could not read tasks for session status [{}] by key expression from Status Table. Exception: {}".format(session_id, e))
                raise e
        except Exception as e:
            logging.error("Could not read tasks for session status [{}] by key expression from Status Table. Exception: {}".format(session_id, e))
            raise e



    # def update_task_status_to_failed(self, task_id, state_partition=None):
    #     self.update_task_status(
    #         task_id,
    #         new_agent_id="None",
    #         new_status=
    #         state_partition=state_partition)












    ###############################################################################################
    ## Private ####################################################################################
    ###############################################################################################

    def __get_state_partition_from_task_id(self, task_id):
        return self.__get_state_partition_from_session_id(
            self.__get_session_id_from_task_id(task_id)
            )

    def __get_session_id_from_task_id(self, task_id):
        return task_id.split("_")[0]

    def __get_state_partition_from_session_id(self, session_id):
        r = self.__get_state_partition_at_index(
            int(hashlib.md5(session_id.encode()).hexdigest(), 16)
        )
        return r

    def __get_state_partition_at_index(self, index):
        return index % self.MAX_STATE_PARTITIONS

    def __make_task_state_from_task_id(self, task_state, task_id):
        return self.__make_task_state_from_session_id(
            task_state,
            self.__get_session_id_from_task_id(task_id)
            )

    def __make_task_state_from_session_id(self, task_state, session_id):

        res = self.__make_task_state_from_state_and_partition(
            task_state,
            self.__get_state_partition_from_session_id(session_id)
            )

        return res

    def __make_task_state_from_state_and_partition(self, task_state, partition_id):
        res = "{}{}".format(
            task_state,
            partition_id
            )
        logging.info("PARTITION: {}".format(res))

        return res


    def __finalize_tasks_status(self, task_id, new_task_state, partitionID = None):
        """
        This function called to move tasks into their final states.
        """
        if new_task_state not in [TASK_STATUS_FAILED, TASK_STATUS_INCONSISTENT, TASK_STATUS_CANCELLED]:
            logging.error("__finalize_tasks_status called with incorrect input: {}".format(new_task_state))

        try:
            self.state_table.update_item(
                Key={
                    'task_id': task_id
                },
                UpdateExpression="SET #var_task_owner = :val1, #var_task_status = :val2",
                ExpressionAttributeValues={
                    ':val1': 'None',
                    ':val2': self.__make_task_state_from_task_id(new_task_state, task_id)
                },
                ExpressionAttributeNames={
                    "#var_task_owner": "task_owner",
                    "#var_task_status": "task_status"
                },
                ReturnConsumedCapacity="TOTAL"
            )
<<<<<<< HEAD
        except Exception as e:
            errlog.log("Cannot finalize task_id {} to a new state {} : {}".format(task_id, new_task_state, e))
=======
        except ClientError as e:
            logging.error("Cannot finalize task_id {} to a new state {} : {}".format(task_id, new_task_state, e))
>>>>>>> 371f53c8
            raise e



    def __dynamodb_update_task_status_to_finished(self):
        pass

    def __dynamodb_update_task_status_to_cancelled(self):
        pass<|MERGE_RESOLUTION|>--- conflicted
+++ resolved
@@ -588,13 +588,9 @@
                 },
                 ReturnConsumedCapacity="TOTAL"
             )
-<<<<<<< HEAD
+
         except Exception as e:
-            errlog.log("Cannot finalize task_id {} to a new state {} : {}".format(task_id, new_task_state, e))
-=======
-        except ClientError as e:
             logging.error("Cannot finalize task_id {} to a new state {} : {}".format(task_id, new_task_state, e))
->>>>>>> 371f53c8
             raise e
 
 
