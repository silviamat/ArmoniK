# Copyright 2021 Amazon.com, Inc. or its affiliates. All Rights Reserved.
# SPDX-License-Identifier: Apache-2.0
# Licensed under the Apache License, Version 2.0 https://aws.amazon.com/apache-2-0/

import json
import base64
import time
import os
import uuid
import traceback
import copy

from utils.performance_tracker import EventsCounter, performance_tracker_initializer

<<<<<<< HEAD
import utils.grid_error_logger as errlog
=======
from boto3.dynamodb.conditions import Key
>>>>>>> 371f53c8
from utils.state_table_common import TASK_STATUS_PENDING

from api.in_out_manager import in_out_manager
from api.queue_manager import queue_manager
from api.state_table_manager import state_table_manager

import logging
logging.basicConfig(format="%(asctime)s - %(levelname)s - %(filename)s - %(funcName)s  - %(lineno)d - %(message)s",datefmt='%H:%M:%S', level=logging.INFO)


region = os.environ["REGION"]


tasks_queue = queue_manager(
    grid_queue_service=os.environ['GRID_QUEUE_SERVICE'],
    grid_queue_config=os.environ['GRID_QUEUE_CONFIG'],
    endpoint_url=os.environ["SQS_ENDPOINT_URL"],
    queue_name=os.environ['TASKS_QUEUE_NAME'],
    region=region)

endpoint_url = ""
if os.environ['TASKS_STATUS_TABLE_SERVICE'] == "DynamoDB":
    endpoint_url = os.environ["DYNAMODB_ENDPOINT_URL"]
elif os.environ['TASKS_STATUS_TABLE_SERVICE'] == "MongoDB":
    endpoint_url = os.environ["MONGODB_ENDPOINT_URL"]

state_table = state_table_manager(
    os.environ['TASKS_STATUS_TABLE_SERVICE'],
    os.environ['TASKS_STATUS_TABLE_CONFIG'],
    os.environ['TASKS_STATUS_TABLE_NAME'],
    endpoint_url)

perf_tracker = performance_tracker_initializer(
    os.environ["METRICS_ARE_ENABLED"],
    os.environ["METRICS_SUBMIT_TASKS_LAMBDA_CONNECTION_STRING"],
    os.environ["METRICS_GRAFANA_PRIVATE_IP"])

task_input_passed_via_external_storage = os.environ["TASK_INPUT_PASSED_VIA_EXTERNAL_STORAGE"]

use_ssl = (os.environ["REDIS_USE_SSL"].lower() == "true")
stdin_iom = in_out_manager(grid_storage_service=os.environ['GRID_STORAGE_SERVICE'],
                           s3_bucket=os.environ.get('S3_BUCKET', None),
                           redis_url=os.environ['REDIS_URL'],
                           redis_port=int(os.environ['REDIS_PORT']),
                           redis_certfile=os.environ.get('REDIS_CERTFILE', None),
                           redis_keyfile=os.environ.get('REDIS_KEYFILE', None),
                           redis_ca_cert=os.environ.get('REDIS_CA_CERT', None),
                           use_ssl=use_ssl)


def write_to_dynamodb(task_json, batch):
    """

    Args:
      task_json:
      batch:

    Returns:

    """

    try:
        response = batch.put_item(Item=task_json)
    except Exception as e:
        print(e)
        raise

    return response


def write_to_sqs(sqs_batch_entries, session_priority=0):
    """

    Args:
      sqs_batch_entries: return:

    Returns:

    """
    try:
        response = tasks_queue.send_messages(
            message_bodies=sqs_batch_entries,
            message_attributes={
                "priority": session_priority
            }
        )
        if response.get('Failed') is not None:
            # Should also send to DLQ
            raise Exception('Batch write to SQS failed - check DLQ')
    except Exception as e:
        print("{}".format(e))
        raise

    return response


def get_time_now_ms():
    """This method returns the current time in millisecond (ms)

    Args:

    Returns:
        int: the current  time in millisecond

    """
    return int(round(time.time() * 1000))

def get_submission_content(event):
    if task_input_passed_via_external_storage == '1':
        session_id = event['session_id']
        print("submission_id: {}".format(session_id))
        encoded_json_tasks = stdin_iom.get_payload_to_utf8_string(session_id)
    else:
        encoded_json_tasks = event['submission_content']
    if encoded_json_tasks is None:
        raise Exception('Invalid submission format, expect submission_content parameter')
    decoded_json_tasks = base64.urlsafe_b64decode(encoded_json_tasks).decode('utf-8')
    print("DATA1: {}".format(decoded_json_tasks))
    return json.loads(decoded_json_tasks)

def lambda_handler(event, context):
    """Handler called by AWS Lambda runtime

    Args:
      event (dict): an dictionary object containing the HTTP status code and the message to send back to the client):
      an API Gateway generated event
      context:

    Returns:
        dict: A message and a status code bind in dictionary object


    """
    print("input event : ", event)
    try:
        # If lambda are called through ALB - extracting actual event
        if "session_id" in event.keys():
            event = get_submission_content(event)
        else:
            if event['isBase64Encoded']:
                decoded_event = base64.urlsafe_b64decode(event['body']).decode('utf-8')
                event = get_submission_content(decoded_event)
            else:
                event = get_submission_content(json.loads(event['body']))

        invocation_tstmp = get_time_now_ms()
        print(event)

        # Session ID that will be used for all tasks in this event.
        if event["session_id"] == "None":
            # Generate new session id if no session is passed
            # TODO: We are not currently supporting this option, consider for removal and replace with assertion
            session_id = get_safe_session_id()
        else:
            session_id = event["session_id"]

        session_priority = 0
        if "context"  in event:
            session_priority = event["context"]["tasks_priority"]

        parent_session_id = event["session_id"]

        lambda_response = {
            "session_id": session_id,
            "task_ids": []
        }

        sqs_batch_entries = []
        last_submitted_task_ref = None

        tasks_list = event['tasks_list']['tasks']
        # ddb_batch_size = 500
        ddb_batch_write_times = []
        backoff_count = 0


        state_table_entries = []
        for task_id in tasks_list:
            time_now_ms = get_time_now_ms()
            task_definition = "none"

            task_json = {
                'session_id': session_id,
                'task_id': task_id,
                'parent_session_id': parent_session_id,
                'submission_timestamp': time_now_ms,
                'task_completion_timestamp': 0,
                'task_status': state_table.make_task_state_from_session_id(TASK_STATUS_PENDING, session_id),
                'task_owner': "None",
                'retries': 0,
                'task_definition': task_definition,
                'sqs_handler_id': "None",
                'heartbeat_expiration_timestamp': 0,
                "task_priority": session_priority
            }

            # write_to_dynamodb(task_json, batch)  # TODO: res not in use
            state_table_entries.append(task_json)

            task_json_4_sqs: dict = copy.deepcopy(task_json)

            task_json_4_sqs["stats"] = event["stats"]
            task_json_4_sqs["stats"]["stage2_sbmtlmba_01_invocation_tstmp"]["tstmp"] = invocation_tstmp
            task_json_4_sqs["stats"]["stage2_sbmtlmba_02_before_batch_write_tstmp"]["tstmp"] = get_time_now_ms()

            # task_json["scheduler_data"] = event["scheduler_data"]

            sqs_batch_entries.append({
                'Id': task_id,  # use to return send result for this message
                'MessageBody': json.dumps(task_json_4_sqs)
                }
            )

            last_submitted_task_ref = task_json_4_sqs

        state_table.batch_write(state_table_entries)


        # <2.> Batch submit tasks to SQS
        # Performance critical code
        sqs_max_batch_size = 10
        sqs_batch_chunks = [sqs_batch_entries[x:x + sqs_max_batch_size] for x in
                            range(0, len(sqs_batch_entries), sqs_max_batch_size)]
        for chunk in sqs_batch_chunks:
            write_to_sqs(chunk, session_priority)

        # <3.> Non performance critical code, statistics and book-keeping.
        event_counter = EventsCounter(["count_submitted_tasks", "count_ddb_batch_backoffs", "count_ddb_batch_write_max",
                                       "count_ddb_batch_write_min", "count_ddb_batch_write_avg"])
        event_counter.increment("count_submitted_tasks", len(sqs_batch_entries))

        last_submitted_task_ref['stats']['stage2_sbmtlmba_03_invocation_over_tstmp'] = {"label": "dynamo_db_submit_ms",
                                                                                        "tstmp": get_time_now_ms()}

        event_counter.increment("count_ddb_batch_backoffs", backoff_count)

        if len(ddb_batch_write_times) > 0:
            event_counter.increment("count_ddb_batch_write_max", max(ddb_batch_write_times))
            event_counter.increment("count_ddb_batch_write_min", min(ddb_batch_write_times))
            event_counter.increment("count_ddb_batch_write_avg",
                                    sum(ddb_batch_write_times) * 1.0 / len(ddb_batch_write_times))

        print("BKF: [{}] LEN: {} LIST: {}".format(backoff_count, len(ddb_batch_write_times), ddb_batch_write_times))

        perf_tracker.add_metric_sample(
            last_submitted_task_ref['stats'],
            event_counter=event_counter,
            from_event="stage1_grid_api_01_task_creation_tstmp",
            to_event="stage2_sbmtlmba_03_invocation_over_tstmp",
            # event_time=(datetime.datetime.fromtimestamp(invocation_tstmp/1000.0)).isoformat()
        )
        perf_tracker.submit_measurements()

        # <4.> Asswmble the response
        for sqs_msg in sqs_batch_entries:
            lambda_response["task_ids"].append(sqs_msg['Id'])

        if os.environ['API_GATEWAY_SERVICE'] == "APIGateway":
            res = {
                'statusCode': 200,
                'body': json.dumps(lambda_response)
            }
        elif os.environ['API_GATEWAY_SERVICE'] == "NGINX":
            res = lambda_response
        else:
            raise NotImplementedError()

        print("response output : ", res)
        return res
<<<<<<< HEAD
=======
    except ClientError as e:
        logging.error("ClientError in Submit Tasks {} {}".format(e.response['Error']['Code'], traceback.format_exc()))

        return {
            'statusCode': 543,
            'body': e.response['Error']['Message']
        }
>>>>>>> 371f53c8

    except Exception as e:
        logging.error("Exception in Submit Tasks {} [{}]".format(e, traceback.format_exc()))

        if os.environ['API_GATEWAY_SERVICE'] == "APIGateway":
            res = {
            'statusCode': 543,
            'body': "{}".format(e)
        }
        elif os.environ['API_GATEWAY_SERVICE'] == "NGINX":
            res = "{}".format(e)
        else:
            raise NotImplementedError()
        return res


# From 3.7, we can check if UUID is safe (i.e. unique even in case of mutliprocessing)
# it seems that the first call to uuid in Lambda environment can produces unsafe UUID.
# check if at least the second UUID provided is safe, otherwise errors out
def get_safe_session_id():
    """This method generates a safe session ID.

    Args:

    Returns:
      str: a safe session id

    Raises:
      Exception: if session id is not safe

    """
    session_id = uuid.uuid1()
    if session_id.is_safe != uuid.SafeUUID.safe:
        print("Need to create a second UUID")
        session_id = uuid.uuid1()
    if session_id.is_safe != uuid.SafeUUID.safe:
        raise Exception('Cannot produce a safe unique ID')

    return str(session_id)


def main():
    """This function execute the hanlder outside of the lambda environment

    Args:

    Returns:

    """
    event = {'scheduler_data': {'task_timeout_sec': 3600, 'retry_count': 5}, 'tasks_list': {'tasks': [
        {'command_line': 'bin/FXloader.out', 'args': ['1', '2', '3'], 'stdin': 'protobuf string',
         'env_variables': {'var_name': 'value'}},
        {'command_line': 'bin/FXloader.out', 'args': ['1', '2', '3'], 'stdin': 'protobuf string',
         'env_variables': {'var_name': 'value'}},
        {'command_line': 'bin/FXloader.out', 'args': ['1', '2', '3'], 'stdin': 'protobuf string',
         'env_variables': {'var_name': 'value'}}]}}
    res = lambda_handler(event=event, context=None)
    print(res)


if __name__ == "__main__":
    # execute only if run as a script
    os.environ["TASKS_QUEUE_NAME"] = "sample_task_queue"
    os.environ["TASKS_STATUS_TABLE_NAME"] = "sample_tasks_status_table"
    os.environ["METRICS_ARE_ENABLED"] = "0"

    main()<|MERGE_RESOLUTION|>--- conflicted
+++ resolved
@@ -11,12 +11,6 @@
 import copy
 
 from utils.performance_tracker import EventsCounter, performance_tracker_initializer
-
-<<<<<<< HEAD
-import utils.grid_error_logger as errlog
-=======
-from boto3.dynamodb.conditions import Key
->>>>>>> 371f53c8
 from utils.state_table_common import TASK_STATUS_PENDING
 
 from api.in_out_manager import in_out_manager
@@ -24,11 +18,11 @@
 from api.state_table_manager import state_table_manager
 
 import logging
-logging.basicConfig(format="%(asctime)s - %(levelname)s - %(filename)s - %(funcName)s  - %(lineno)d - %(message)s",datefmt='%H:%M:%S', level=logging.INFO)
-
+
+logging.basicConfig(format="%(asctime)s - %(levelname)s - %(filename)s - %(funcName)s  - %(lineno)d - %(message)s",
+                    datefmt='%H:%M:%S', level=logging.INFO)
 
 region = os.environ["REGION"]
-
 
 tasks_queue = queue_manager(
     grid_queue_service=os.environ['GRID_QUEUE_SERVICE'],
@@ -123,6 +117,7 @@
 
     """
     return int(round(time.time() * 1000))
+
 
 def get_submission_content(event):
     if task_input_passed_via_external_storage == '1':
@@ -137,6 +132,7 @@
     print("DATA1: {}".format(decoded_json_tasks))
     return json.loads(decoded_json_tasks)
 
+
 def lambda_handler(event, context):
     """Handler called by AWS Lambda runtime
 
@@ -174,7 +170,7 @@
             session_id = event["session_id"]
 
         session_priority = 0
-        if "context"  in event:
+        if "context" in event:
             session_priority = event["context"]["tasks_priority"]
 
         parent_session_id = event["session_id"]
@@ -191,7 +187,6 @@
         # ddb_batch_size = 500
         ddb_batch_write_times = []
         backoff_count = 0
-
 
         state_table_entries = []
         for task_id in tasks_list:
@@ -227,13 +222,12 @@
             sqs_batch_entries.append({
                 'Id': task_id,  # use to return send result for this message
                 'MessageBody': json.dumps(task_json_4_sqs)
-                }
+            }
             )
 
             last_submitted_task_ref = task_json_4_sqs
 
         state_table.batch_write(state_table_entries)
-
 
         # <2.> Batch submit tasks to SQS
         # Performance critical code
@@ -286,25 +280,15 @@
 
         print("response output : ", res)
         return res
-<<<<<<< HEAD
-=======
-    except ClientError as e:
-        logging.error("ClientError in Submit Tasks {} {}".format(e.response['Error']['Code'], traceback.format_exc()))
-
-        return {
-            'statusCode': 543,
-            'body': e.response['Error']['Message']
-        }
->>>>>>> 371f53c8
 
     except Exception as e:
         logging.error("Exception in Submit Tasks {} [{}]".format(e, traceback.format_exc()))
 
         if os.environ['API_GATEWAY_SERVICE'] == "APIGateway":
             res = {
-            'statusCode': 543,
-            'body': "{}".format(e)
-        }
+                'statusCode': 543,
+                'body': "{}".format(e)
+            }
         elif os.environ['API_GATEWAY_SERVICE'] == "NGINX":
             res = "{}".format(e)
         else:
