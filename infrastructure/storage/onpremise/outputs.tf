# MongoDB
output "mongodb_endpoint_url" {
  value = (contains(module.storage.list_storage, "mongodb") ? {
    Status = "READY"
<<<<<<< HEAD
    url    = "mongodb://${local.mongodb_endpoints.ip}:${local.mongodb_endpoints.port}"
    host   = local.mongodb_endpoints.ip
    port   = local.mongodb_endpoints.port
=======
    url    = module.mongodb.0.url
    host   = module.mongodb.0.host
    port   = module.mongodb.0.port
>>>>>>> 22f1aad9
  } : {
    Status = "NOT CREATED"
  })
}

# Redis
output "redis_endpoint_url" {
  value = (contains(module.storage.list_storage, "redis") ? {
    Status = "READY"
<<<<<<< HEAD
    url    = "${local.redis_endpoints.ip}:${local.redis_endpoints.port}"
    host   = local.redis_endpoints.ip
    port   = local.redis_endpoints.port
=======
    url    = module.redis.0.url
    host   = module.redis.0.host
    port   = module.redis.0.port
>>>>>>> 22f1aad9
  } : {
    Status = "NOT CREATED"
  })
}

# ActiveMQ
output "activemq_endpoint_url" {
  value = (contains(module.storage.list_storage, "amqp") ? {
    Status = "READY"
<<<<<<< HEAD
    url    = "${local.activemq_endpoints.ip}:${local.activemq_endpoints.port}"
    host   = local.activemq_endpoints.ip
    port   = local.activemq_endpoints.port
=======
    url    = module.activemq.0.url
    host   = module.activemq.0.host
    port   = module.activemq.0.port
>>>>>>> 22f1aad9
  } : {
    Status = "NOT CREATED"
  })
}<|MERGE_RESOLUTION|>--- conflicted
+++ resolved
@@ -2,15 +2,9 @@
 output "mongodb_endpoint_url" {
   value = (contains(module.storage.list_storage, "mongodb") ? {
     Status = "READY"
-<<<<<<< HEAD
-    url    = "mongodb://${local.mongodb_endpoints.ip}:${local.mongodb_endpoints.port}"
-    host   = local.mongodb_endpoints.ip
-    port   = local.mongodb_endpoints.port
-=======
     url    = module.mongodb.0.url
     host   = module.mongodb.0.host
     port   = module.mongodb.0.port
->>>>>>> 22f1aad9
   } : {
     Status = "NOT CREATED"
   })
@@ -20,15 +14,9 @@
 output "redis_endpoint_url" {
   value = (contains(module.storage.list_storage, "redis") ? {
     Status = "READY"
-<<<<<<< HEAD
-    url    = "${local.redis_endpoints.ip}:${local.redis_endpoints.port}"
-    host   = local.redis_endpoints.ip
-    port   = local.redis_endpoints.port
-=======
     url    = module.redis.0.url
     host   = module.redis.0.host
     port   = module.redis.0.port
->>>>>>> 22f1aad9
   } : {
     Status = "NOT CREATED"
   })
@@ -38,15 +26,9 @@
 output "activemq_endpoint_url" {
   value = (contains(module.storage.list_storage, "amqp") ? {
     Status = "READY"
-<<<<<<< HEAD
-    url    = "${local.activemq_endpoints.ip}:${local.activemq_endpoints.port}"
-    host   = local.activemq_endpoints.ip
-    port   = local.activemq_endpoints.port
-=======
     url    = module.activemq.0.url
     host   = module.activemq.0.host
     port   = module.activemq.0.port
->>>>>>> 22f1aad9
   } : {
     Status = "NOT CREATED"
   })
