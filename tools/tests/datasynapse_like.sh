#!/bin/bash

BASEDIR=$(dirname "$0")
pushd $BASEDIR
BASEDIR=$(pwd -P)
popd

export MODE=""
export SERVER_NFS_IP=""
export STORAGE_TYPE="HostPath"

RED='\033[0;31m'
GREEN='\033[0;32m'
NC='\033[0m' # No Color
DRY_RUN="${DRY_RUN:-0}"

pushd $(dirname $0) >/dev/null 2>&1
BASEDIR=$(pwd -P)
popd >/dev/null 2>&1

configuration=Debug

TestDir=${BASEDIR}/../../source/ArmoniK.Samples/Samples/GridServerLike

cd ${TestDir}

export CPIP=$(kubectl get svc control-plane -n armonik -o custom-columns="IP:.spec.clusterIP" --no-headers=true)
export CPPort=$(kubectl get svc control-plane -n armonik -o custom-columns="PORT:.spec.ports[*].port" --no-headers=true)
export Grpc__Endpoint=http://$CPIP:$CPPort
nuget_cache=$(dotnet nuget locals global-packages --list | awk '{ print $2 }')

if [ ! -d "/data" ]; then
  echo "Need to create Data folder for application"
  sudo mkdir -p /data
fi
if [ ! -w "/data" ]; then
  sudo chown -R $USER:$USER /data
fi

function build() {
  cd ${TestDir}
  echo rm -rf ${nuget_cache}/armonik.*
  rm -rf $(dotnet nuget locals global-packages --list | awk '{ print $2 }')/armonik.*
  find \( -iname obj -o -iname bin \) -exec rm -rf {} +
  dotnet publish --self-contained -c Debug -r linux-x64 .
}

function deploy() {
  cd ${TestDir}
<<<<<<< HEAD
  cp packages/ArmoniK.Samples.GridServer.Client-v1.0.0.zip /data
  #kubectl delete -n armonik $(kubectl get pods -n armonik -l service=compute-plane --no-headers=true -o name)
=======
  cp packages/ArmoniK.Samples.GridServer.Client-v1.0.0-700.zip /data
  kubectl delete -n armonik $(kubectl get pods -n armonik -l service=compute-plane --no-headers=true -o name)
>>>>>>> 0de9aae9
}

function execute() {
  echo "cd ${TestDir}/ArmoniK.Samples.GridServer.Client"
  cd ${TestDir}/ArmoniK.Samples.GridServer.Client
  echo dotnet bin/net5.0/linux-x64/ArmoniK.Samples.GridServer.Client.dll
  dotnet bin/net5.0/linux-x64/ArmoniK.Samples.GridServer.Client.dll
}

function usage() {
  echo "Usage: $0 [option...]  with : " >&2
  echo
  cat <<-EOF
        no option           : To build and Run tests
        -b | --build        : To build only test and package
        -r | --run          : To run only deploy package and test
        -a                  : To run only deploy package and test
EOF
  echo
  exit 0
}

DEFAULT=FALSE
MODE=All
function main() {
  echo "Nb Arguments : $#"
  if [[ $# == 0 ]]; then
    build
    deploy
    execute
    exit 0
  fi

  for i in "$@"; do
    case $i in
    -h | --help)
      usage
      exit
      shift # past argument=value
      ;;
    -r | --run)
      execute
      shift # past argument=value
      ;;
    -b | --build)
      build
      shift # past argument=value
      ;;

    -a | *)
      # unknown option
      build
      execute
      ;;
    esac
  done
}

main $@<|MERGE_RESOLUTION|>--- conflicted
+++ resolved
@@ -47,13 +47,8 @@
 
 function deploy() {
   cd ${TestDir}
-<<<<<<< HEAD
-  cp packages/ArmoniK.Samples.GridServer.Client-v1.0.0.zip /data
-  #kubectl delete -n armonik $(kubectl get pods -n armonik -l service=compute-plane --no-headers=true -o name)
-=======
   cp packages/ArmoniK.Samples.GridServer.Client-v1.0.0-700.zip /data
   kubectl delete -n armonik $(kubectl get pods -n armonik -l service=compute-plane --no-headers=true -o name)
->>>>>>> 0de9aae9
 }
 
 function execute() {
