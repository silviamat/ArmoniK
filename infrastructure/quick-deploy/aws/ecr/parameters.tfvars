--- conflicted
+++ resolved
@@ -48,47 +48,27 @@
     {
       name  = "armonik-control-plane"
       image = "dockerhubaneo/armonik_control"
-<<<<<<< HEAD
       tag   = "0.12.4"
-=======
-      tag   = "0.12.3"
->>>>>>> 09fc55da
     },
     {
       name  = "armonik-polling-agent"
       image = "dockerhubaneo/armonik_pollingagent"
-<<<<<<< HEAD
       tag   = "0.12.4"
-=======
-      tag   = "0.12.3"
->>>>>>> 09fc55da
     },
     {
       name  = "armonik-worker"
       image = "dockerhubaneo/armonik_worker_dll"
-<<<<<<< HEAD
       tag   = "0.9.5"
-=======
-      tag   = "0.9.4"
->>>>>>> 09fc55da
     },
     {
       name  = "metrics-exporter"
       image = "dockerhubaneo/armonik_control_metrics"
-<<<<<<< HEAD
       tag   = "0.12.4"
-=======
-      tag   = "0.12.3"
->>>>>>> 09fc55da
     },
     {
       name  = "partition-metrics-exporter"
       image = "dockerhubaneo/armonik_control_partition_metrics"
-<<<<<<< HEAD
       tag   = "0.12.4"
-=======
-      tag   = "0.12.3"
->>>>>>> 09fc55da
     },
     {
       name  = "armonik-admin-app"
