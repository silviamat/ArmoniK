--- conflicted
+++ resolved
@@ -199,12 +199,7 @@
 It is an error to set the `PartitionId` to `null`.
 ::
 
-<<<<<<< HEAD
-## Example partition for the HelloWorld tutorial
-=======
-
 ## Add a partition for the HelloWorld worker
->>>>>>> 59562214
 
 Follow the HelloWorld tutorial [here](https://github.com/aneoconsulting/ArmoniK/blob/main/.docs/content/2.guide/how-to-launch-HelloWorld-Sample)
 
