--- conflicted
+++ resolved
@@ -115,27 +115,11 @@
     retention_in_days = 30
   }
   s3 = {
-<<<<<<< HEAD
-    enabled                               = true
-    name                                  = "armonik-s3logs"
-    policy                                = ""
-    attach_policy                         = false
-    attach_deny_insecure_transport_policy = true
-    attach_require_latest_tls_policy      = true
-    attach_public_policy                  = false
-    block_public_acls                     = true
-    block_public_policy                   = true
-    ignore_public_acls                    = true
-    restrict_public_buckets               = true
-    kms_key_id                            = ""
-    sse_algorithm                         = ""
-=======
     enabled = false
     name    = "armonik-logs"
     region  = "eu-west-3"
     prefix  = "main"
     arn     = "arn:aws:s3:::armonik-logs"
->>>>>>> fe708275
   }
   fluent_bit = {
     image              = "125796369274.dkr.ecr.eu-west-3.amazonaws.com/fluent-bit"
