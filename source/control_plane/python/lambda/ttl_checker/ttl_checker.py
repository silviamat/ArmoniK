# Copyright 2021 Amazon.com, Inc. or its affiliates. All Rights Reserved.
# SPDX-License-Identifier: Apache-2.0
# Licensed under the Apache License, Version 2.0 https://aws.amazon.com/apache-2-0/

import time
import os
import logging

from utils.performance_tracker import EventsCounter, performance_tracker_initializer
from utils.state_table_common import *
from api.queue_manager import queue_manager

logging.basicConfig(format="%(asctime)s - %(levelname)s - %(filename)s - %(funcName)s  - %(lineno)d - %(message)s",datefmt='%H:%M:%S', level=logging.INFO)

region = os.environ["REGION"]

perf_tracker = performance_tracker_initializer(
    os.environ["METRICS_ARE_ENABLED"],
    os.environ["METRICS_TTL_CHECKER_LAMBDA_CONNECTION_STRING"],
    os.environ["METRICS_GRAFANA_PRIVATE_IP"])


from api.state_table_manager import state_table_manager
endpoint_url = ""
if os.environ['TASKS_STATUS_TABLE_SERVICE'] == "DynamoDB":
    endpoint_url = os.environ["DYNAMODB_ENDPOINT_URL"]
elif os.environ['TASKS_STATUS_TABLE_SERVICE'] == "MongoDB":
    endpoint_url = os.environ["MONGODB_ENDPOINT_URL"]

state_table = state_table_manager(
    os.environ['TASKS_STATUS_TABLE_SERVICE'],
    os.environ['TASKS_STATUS_TABLE_CONFIG'],
    os.environ['TASKS_STATUS_TABLE_NAME'],
    endpoint_url)

queue = queue_manager(
    grid_queue_service=os.environ['GRID_QUEUE_SERVICE'],
    grid_queue_config=os.environ['GRID_QUEUE_CONFIG'],
    endpoint_url=os.environ["SQS_ENDPOINT_URL"],
    queue_name=os.environ['TASKS_QUEUE_NAME'],
    region=region)

dlq = queue_manager(
    grid_queue_service="SQS", # TODO extend parameters to configure this queue.
    grid_queue_config=os.environ['GRID_QUEUE_CONFIG'],
    endpoint_url=os.environ["SQS_ENDPOINT_URL"],
    queue_name=os.environ['TASKS_QUEUE_DLQ_NAME'],
    region=region)



MAX_RETRIES = 5
RETRIEVE_EXPIRED_TASKS_LIMIT = 200


# TODO: implement archival after 10 days in S3

def lambda_handler(event, context):
    """Handler called by AWS Lambda runtime

    Args:
      event(dict): a CloudWatch Event generated every minute
      context:

    Returns:

    """
    stats_obj = {'01_invocation_tstmp': {"label": "None", "tstmp": int(round(time.time() * 1000))}}
    event_counter = EventsCounter(
        ["counter_expired_tasks", "counter_failed_to_acquire",
         "counter_failed_tasks", "counter_released_tasks", "counter_inconsistent_state", "counter_tasks_queue_size"])

    for expired_tasks in state_table.query_expired_tasks():

        event_counter.increment("counter_expired_tasks", len(expired_tasks))
        event_counter.increment("counter_tasks_queue_size", queue.get_queue_length())

        for item in expired_tasks:
            print("Processing expired task: {}".format(item))
            task_id = item.get('task_id')
            owner_id = item.get('task_owner')
            current_heartbeat_timestamp = item.get('heartbeat_expiration_timestamp')
            try:
                is_acquired = state_table.acquire_task_for_ttl_lambda(
                    task_id, owner_id, current_heartbeat_timestamp)

                if not is_acquired:
                    # task has been updated at the very last second...
                    event_counter.increment("counter_failed_to_acquire")
                    continue

                # retreive current number of retries and SQS_handler
                retries, sqs_handler_id, task_priority = retreive_retries_and_sqs_handler_and_priority(task_id)
                print("Number of retires for task[{}]: {} Priority: {}".format(task_id, retries, task_priority))
                print("Last owner for task [{}]: {}".format(task_id, owner_id))

                # TODO: MAX_RETRIES should be extracted from task definition... Store in DDB?
                if retries == MAX_RETRIES:
                    print("Failing task {} after {} retries".format(task_id, retries))
                    event_counter.increment("counter_failed_tasks")
                    fail_task(task_id, sqs_handler_id, task_priority)
                    continue

                event_counter.increment("counter_released_tasks")
                # else
                state_table.retry_task(task_id, retries + 1)

                try:
                    # Task can be acquired by an agent from this point
                    reset_sqs_vto(sqs_handler_id, task_priority)
                    print("SUCCESS FIX for {}".format(task_id))

                except Exception:
                    try:
                        logging.error('Failed to reset VTO trying to delete: {} '.format(task_id))
                        delete_message_from_queue(sqs_handler_id)
<<<<<<< HEAD
                    except Exception:
                        errlog.log('Inconsistent task: {} sending do DLQ'.format(task_id))
=======
                    except ClientError:
                        logging.error('Inconsistent task: {} sending do DLQ'.format(task_id))
>>>>>>> 371f53c8
                        event_counter.increment("counter_inconsistent_state")
                        set_task_inconsistent(task_id)
                        send_to_dlq(item)

<<<<<<< HEAD
=======
            except ClientError as e:
                logging.error('Lambda ttl error: {}'.format(e.response['Error']['Message']))
                print("Cannot process task {} : {}".format(task_id, e))
                print("Sending task {} to DLQ...".format(task_id))
                send_to_dlq(item)
>>>>>>> 371f53c8
            except Exception as e:
                print("Cannot process task {} : {}".format(task_id, e))
                print("Sending task {} to DLQ...".format(task_id))
                logging.error('Lambda ttl error: {}'.format(e))
                send_to_dlq(item)

    stats_obj['02_completion_tstmp'] = {"label": "ttl_execution_time", "tstmp": int(round(time.time() * 1000))}
    perf_tracker.add_metric_sample(
        stats_obj,
        event_counter=event_counter,
        from_event="01_invocation_tstmp",
        to_event="02_completion_tstmp"
    )
    perf_tracker.submit_measurements()


def fail_task(task_id, sqs_handler_id, task_priority):
    """This function set the task_status of task to fail

    Args:
      task_id(str): the id of the task to update
      sqs_handler_id(str): the sqs handler associated to this task
      task_priority(int): the priority of the task.

    Returns:
      Nothing

    Raises:
      Exception: if DynamoDB table cannot be updated

    """
    try:
      delete_message_from_queue(sqs_handler_id, task_priority)

      state_table.update_task_status_to_failed(task_id)

<<<<<<< HEAD
    except Exception as e:
      errlog.log("Cannot fail task {} : {}".format(task_id, e))
      raise e
=======
    except ClientError as e:
        logging.error("Cannot fail task {} : {}".format(task_id, e))
        raise e
>>>>>>> 371f53c8


def set_task_inconsistent(task_id):
    """This function set the task_status of task to inconsistent

    Args:
      task_id(str): the id of the task to update

    Returns:
      Nothing

    Raises:
      Exception: if DynamoDB table cannot be updated

    """
    try:

        state_table.update_task_status_to_inconsistent(task_id)

<<<<<<< HEAD
    except Exception as e:
        errlog.log("Cannot set task to inconsystent {} : {}".format(task_id, e))
=======
    except ClientError as e:
        logging.error("Cannot set task to inconsystent {} : {}".format(task_id, e))
>>>>>>> 371f53c8
        raise e


def delete_message_from_queue(sqs_handler_id, task_priority):
    """This function delete a message from a SQS queue

    Args:
      sqs_handler_id(str): the sqs handler associated of the message to be deleted
      task_priority(int): priority of the task

    Returns:
      Nothing

    Raises:
      Exception: if SQS queue cannot be updated

    """

    try:
        queue.delete_message(sqs_handler_id, task_priority)
<<<<<<< HEAD
    except Exception as e:
        errlog.log("Cannot delete message {} : {}".format(sqs_handler_id, e))
=======
    except ClientError as e:
        logging.error("Cannot delete message {} : {}".format(sqs_handler_id, e))
>>>>>>> 371f53c8
        raise e





def retreive_retries_and_sqs_handler_and_priority(task_id):
    """This function retrieve (i) the number of retries,
    (ii) the SQS handler associated to an expired task
    and (iii) and the priority under which this task was executed.

    Args:
      task_id(str): the id of the expired task

    Returns:
      rtype: 3 variables

    Raises:
      Exception: if DynamoDB query failed

    """
    try:

        resp_task = state_table.get_task_by_id(task_id)
        # CHeck if 1 and only 1
        return resp_task.get('retries'),\
               resp_task.get('sqs_handler_id'),\
               resp_task.get('task_priority')

<<<<<<< HEAD
    except Exception as e:
        errlog.log("Cannot retreive retries and handler for task {} : {}".format(task_id, e))
=======
    except ClientError as e:
        logging.error("Cannot retreive retries and handler for task {} : {}".format(task_id, e))
>>>>>>> 371f53c8
        raise e




def reset_sqs_vto(handler_id, task_priority):
    """

    Args:
      handler_id:

    Returns:

    """
    try:
        visibility_timeout_sec = 0
        queue.change_visibility(handler_id, visibility_timeout_sec, task_priority)

<<<<<<< HEAD
    except Exception as e:
        errlog.log("Cannot reset VTO for message {} : {}".format(handler_id, e))
=======
    except ClientError as e:
        logging.error("Cannot reset VTO for message {} : {}".format(handler_id, e))
>>>>>>> 371f53c8
        raise e




def send_to_dlq(task):
    """

    Args:
      task:

    Returns:

    """
    print("Sending task [{}] to DLQ".format(task))
    dlq.send_message(message_bodies=[str(task)])<|MERGE_RESOLUTION|>--- conflicted
+++ resolved
@@ -10,7 +10,8 @@
 from utils.state_table_common import *
 from api.queue_manager import queue_manager
 
-logging.basicConfig(format="%(asctime)s - %(levelname)s - %(filename)s - %(funcName)s  - %(lineno)d - %(message)s",datefmt='%H:%M:%S', level=logging.INFO)
+logging.basicConfig(format="%(asctime)s - %(levelname)s - %(filename)s - %(funcName)s  - %(lineno)d - %(message)s",
+                    datefmt='%H:%M:%S', level=logging.INFO)
 
 region = os.environ["REGION"]
 
@@ -19,8 +20,8 @@
     os.environ["METRICS_TTL_CHECKER_LAMBDA_CONNECTION_STRING"],
     os.environ["METRICS_GRAFANA_PRIVATE_IP"])
 
-
 from api.state_table_manager import state_table_manager
+
 endpoint_url = ""
 if os.environ['TASKS_STATUS_TABLE_SERVICE'] == "DynamoDB":
     endpoint_url = os.environ["DYNAMODB_ENDPOINT_URL"]
@@ -41,13 +42,11 @@
     region=region)
 
 dlq = queue_manager(
-    grid_queue_service="SQS", # TODO extend parameters to configure this queue.
+    grid_queue_service="SQS",  # TODO extend parameters to configure this queue.
     grid_queue_config=os.environ['GRID_QUEUE_CONFIG'],
     endpoint_url=os.environ["SQS_ENDPOINT_URL"],
     queue_name=os.environ['TASKS_QUEUE_DLQ_NAME'],
     region=region)
-
-
 
 MAX_RETRIES = 5
 RETRIEVE_EXPIRED_TASKS_LIMIT = 200
@@ -81,8 +80,7 @@
             owner_id = item.get('task_owner')
             current_heartbeat_timestamp = item.get('heartbeat_expiration_timestamp')
             try:
-                is_acquired = state_table.acquire_task_for_ttl_lambda(
-                    task_id, owner_id, current_heartbeat_timestamp)
+                is_acquired = state_table.acquire_task_for_ttl_lambda(task_id, owner_id, current_heartbeat_timestamp)
 
                 if not is_acquired:
                     # task has been updated at the very last second...
@@ -114,25 +112,13 @@
                     try:
                         logging.error('Failed to reset VTO trying to delete: {} '.format(task_id))
                         delete_message_from_queue(sqs_handler_id)
-<<<<<<< HEAD
                     except Exception:
-                        errlog.log('Inconsistent task: {} sending do DLQ'.format(task_id))
-=======
-                    except ClientError:
                         logging.error('Inconsistent task: {} sending do DLQ'.format(task_id))
->>>>>>> 371f53c8
+
                         event_counter.increment("counter_inconsistent_state")
                         set_task_inconsistent(task_id)
                         send_to_dlq(item)
 
-<<<<<<< HEAD
-=======
-            except ClientError as e:
-                logging.error('Lambda ttl error: {}'.format(e.response['Error']['Message']))
-                print("Cannot process task {} : {}".format(task_id, e))
-                print("Sending task {} to DLQ...".format(task_id))
-                send_to_dlq(item)
->>>>>>> 371f53c8
             except Exception as e:
                 print("Cannot process task {} : {}".format(task_id, e))
                 print("Sending task {} to DLQ...".format(task_id))
@@ -140,12 +126,8 @@
                 send_to_dlq(item)
 
     stats_obj['02_completion_tstmp'] = {"label": "ttl_execution_time", "tstmp": int(round(time.time() * 1000))}
-    perf_tracker.add_metric_sample(
-        stats_obj,
-        event_counter=event_counter,
-        from_event="01_invocation_tstmp",
-        to_event="02_completion_tstmp"
-    )
+    perf_tracker.add_metric_sample(stats_obj, event_counter=event_counter, from_event="01_invocation_tstmp",
+                                   to_event="02_completion_tstmp")
     perf_tracker.submit_measurements()
 
 
@@ -165,19 +147,14 @@
 
     """
     try:
-      delete_message_from_queue(sqs_handler_id, task_priority)
-
-      state_table.update_task_status_to_failed(task_id)
-
-<<<<<<< HEAD
-    except Exception as e:
-      errlog.log("Cannot fail task {} : {}".format(task_id, e))
-      raise e
-=======
-    except ClientError as e:
+        delete_message_from_queue(sqs_handler_id, task_priority)
+
+        state_table.update_task_status_to_failed(task_id)
+
+
+    except Exception as e:
         logging.error("Cannot fail task {} : {}".format(task_id, e))
         raise e
->>>>>>> 371f53c8
 
 
 def set_task_inconsistent(task_id):
@@ -194,16 +171,10 @@
 
     """
     try:
-
         state_table.update_task_status_to_inconsistent(task_id)
 
-<<<<<<< HEAD
-    except Exception as e:
-        errlog.log("Cannot set task to inconsystent {} : {}".format(task_id, e))
-=======
-    except ClientError as e:
+    except Exception as e:
         logging.error("Cannot set task to inconsystent {} : {}".format(task_id, e))
->>>>>>> 371f53c8
         raise e
 
 
@@ -224,17 +195,10 @@
 
     try:
         queue.delete_message(sqs_handler_id, task_priority)
-<<<<<<< HEAD
-    except Exception as e:
-        errlog.log("Cannot delete message {} : {}".format(sqs_handler_id, e))
-=======
-    except ClientError as e:
+
+    except Exception as e:
         logging.error("Cannot delete message {} : {}".format(sqs_handler_id, e))
->>>>>>> 371f53c8
-        raise e
-
-
-
+        raise e
 
 
 def retreive_retries_and_sqs_handler_and_priority(task_id):
@@ -256,20 +220,13 @@
 
         resp_task = state_table.get_task_by_id(task_id)
         # CHeck if 1 and only 1
-        return resp_task.get('retries'),\
-               resp_task.get('sqs_handler_id'),\
+        return resp_task.get('retries'), \
+               resp_task.get('sqs_handler_id'), \
                resp_task.get('task_priority')
 
-<<<<<<< HEAD
-    except Exception as e:
-        errlog.log("Cannot retreive retries and handler for task {} : {}".format(task_id, e))
-=======
-    except ClientError as e:
+    except Exception as e:
         logging.error("Cannot retreive retries and handler for task {} : {}".format(task_id, e))
->>>>>>> 371f53c8
-        raise e
-
-
+        raise e
 
 
 def reset_sqs_vto(handler_id, task_priority):
@@ -285,16 +242,9 @@
         visibility_timeout_sec = 0
         queue.change_visibility(handler_id, visibility_timeout_sec, task_priority)
 
-<<<<<<< HEAD
-    except Exception as e:
-        errlog.log("Cannot reset VTO for message {} : {}".format(handler_id, e))
-=======
-    except ClientError as e:
+    except Exception as e:
         logging.error("Cannot reset VTO for message {} : {}".format(handler_id, e))
->>>>>>> 371f53c8
-        raise e
-
-
+        raise e
 
 
 def send_to_dlq(task):
