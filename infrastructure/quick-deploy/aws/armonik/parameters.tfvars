# Profile
profile = "default"

# Region
region = "eu-west-3"

# Kubeconfig path
k8s_config_path = "~/.kube/config"

# Kubeconfig context
k8s_config_context = "default"

# Kubernetes namespace
namespace = "armonik"

# Logging level
logging_level = "Information"

# Job to insert partitions in the database
job_partitions_in_database = {
  name               = "job-partitions-in-database"
  image              = "125796369274.dkr.ecr.eu-west-3.amazonaws.com/mongosh"
  tag                = "1.7.1"
  image_pull_policy  = "IfNotPresent"
  image_pull_secrets = ""
  node_selector      = { service = "control-plane" }
  annotations        = {}
}

# Parameters of control plane
control_plane = {
  name              = "control-plane"
  service_type      = "ClusterIP"
  replicas          = 1
  image             = "125796369274.dkr.ecr.eu-west-3.amazonaws.com/armonik-control-plane"
  tag               = "0.13.2"
  image_pull_policy = "IfNotPresent"
  port              = 5001
  limits = {
    cpu    = "1000m"
    memory = "2048Mi"
  }
  requests = {
    cpu    = "200m"
    memory = "500Mi"
  }
  image_pull_secrets = ""
  node_selector      = { service = "control-plane" }
  annotations        = {}
  hpa = {
    polling_interval  = 15
    cooldown_period   = 300
    min_replica_count = 3
    max_replica_count = 3
    behavior = {
      restore_to_original_replica_count = true
      stabilization_window_seconds      = 300
      type                              = "Percent"
      value                             = 100
      period_seconds                    = 15
    }
    triggers = [
      {
        type        = "cpu"
        metric_type = "Utilization"
        value       = "80"
      },
      {
        type        = "memory"
        metric_type = "Utilization"
        value       = "80"
      },
    ]
  }
  default_partition = "default"
}

# Parameters of admin GUI
# Put to null if we not want deploy it
admin_gui = {
  name  = "admin-app"
  image = "125796369274.dkr.ecr.eu-west-3.amazonaws.com/armonik-admin-app"
  tag   = "0.9.0"
  port  = 1080
  limits = {
    cpu    = "1000m"
    memory = "1024Mi"
  }
  requests = {
    cpu    = "100m"
    memory = "128Mi"
  }
  service_type       = "ClusterIP"
  replicas           = 1
  image_pull_policy  = "IfNotPresent"
  image_pull_secrets = ""
  node_selector      = { service = "control-plane" }
}

#Parameters of old admin GUI
admin_old_gui = {
  api = {
    name  = "admin-api"
    image = "125796369274.dkr.ecr.eu-west-3.amazonaws.com/armonik-admin-api-old"
    tag   = "0.8.0"
    port  = 3333
    limits = {
      cpu    = "1000m"
      memory = "1024Mi"
    }
    requests = {
      cpu    = "100m"
      memory = "128Mi"
    }
  }
  old = {
    name  = "admin-old-gui"
    image = "125796369274.dkr.ecr.eu-west-3.amazonaws.com/armonik-admin-app-old"
    tag   = "0.8.0"
    port  = 1080
    limits = {
      cpu    = "1000m"
      memory = "1024Mi"
    }
    requests = {
      cpu    = "100m"
      memory = "128Mi"
    }
  }
  service_type       = "ClusterIP"
  replicas           = 1
  image_pull_policy  = "IfNotPresent"
  image_pull_secrets = ""
  node_selector      = { service = "control-plane" }
}

# Parameters of the compute plane
compute_plane = {
  default = {
    # number of replicas for each deployment of compute plane
    replicas                         = 1
    termination_grace_period_seconds = 30
    image_pull_secrets               = ""
    node_selector                    = { service = "workers" }
    annotations                      = {}
    # ArmoniK polling agent
    polling_agent = {
      image             = "125796369274.dkr.ecr.eu-west-3.amazonaws.com/armonik-polling-agent"
      tag               = "0.13.2"
      image_pull_policy = "IfNotPresent"
      limits = {
        cpu    = "2000m"
        memory = "2048Mi"
      }
      requests = {
        cpu    = "1000m"
        memory = "256Mi"
      }
    }
    # ArmoniK workers
    worker = [
      {
        name              = "worker"
        image             = "125796369274.dkr.ecr.eu-west-3.amazonaws.com/armonik-worker"
<<<<<<< HEAD
        tag               = "0.11.1"
=======
        tag               = "0.11.0"
>>>>>>> f7ef8ca6
        image_pull_policy = "IfNotPresent"
        limits = {
          cpu    = "1000m"
          memory = "1024Mi"
        }
        requests = {
          cpu    = "500m"
          memory = "512Mi"
        }
      }
    ]
    hpa = {
      type              = "prometheus"
      polling_interval  = 15
      cooldown_period   = 300
      min_replica_count = 1
      max_replica_count = 100
      behavior = {
        restore_to_original_replica_count = true
        stabilization_window_seconds      = 300
        type                              = "Percent"
        value                             = 100
        period_seconds                    = 15
      }
      triggers = [
        {
          type      = "prometheus"
          threshold = 2
        },
      ]
    }
  },
}

# Deploy ingress
# PS: to not deploy ingress put: "ingress=null"
ingress = {
  name                  = "ingress"
  service_type          = "LoadBalancer"
  replicas              = 1
  image                 = "125796369274.dkr.ecr.eu-west-3.amazonaws.com/nginx"
  tag                   = "1.23.3"
  image_pull_policy     = "IfNotPresent"
  http_port             = 5000
  grpc_port             = 5001
  limits                = null
  requests              = null
  image_pull_secrets    = ""
  node_selector         = { service = "control-plane" }
  annotations           = {}
  tls                   = false
  mtls                  = false
  generate_client_cert  = false
  custom_client_ca_file = ""
}

authentication = {
  name                    = "job-authentication-in-database"
  image                   = "125796369274.dkr.ecr.eu-west-3.amazonaws.com/mongosh"
  tag                     = "1.7.1"
  image_pull_policy       = "IfNotPresent"
  image_pull_secrets      = ""
  node_selector           = { service = "control-plane" }
  authentication_datafile = ""
  require_authentication  = false
  require_authorization   = false
}

extra_conf = {
  core = {
    Amqp__AllowHostMismatch                    = false
    Amqp__MaxPriority                          = "10"
    Amqp__MaxRetries                           = "5"
    Amqp__QueueStorage__LockRefreshPeriodicity = "00:00:45"
    Amqp__QueueStorage__PollPeriodicity        = "00:00:10"
    Amqp__QueueStorage__LockRefreshExtension   = "00:02:00"
    MongoDB__TableStorage__PollingDelayMin     = "00:00:01"
    MongoDB__TableStorage__PollingDelayMax     = "00:00:10"
    MongoDB__TableStorage__PollingDelay        = "00:00:01"
    MongoDB__DataRetention                     = "10.00:00:00"
    MongoDB__AllowInsecureTls                  = true
    Redis__Timeout                             = 3000
    Redis__SslHost                             = ""
  }
  control = {
    Submitter__MaxErrorAllowed = 50
  }
}
<|MERGE_RESOLUTION|>--- conflicted
+++ resolved
@@ -162,11 +162,7 @@
       {
         name              = "worker"
         image             = "125796369274.dkr.ecr.eu-west-3.amazonaws.com/armonik-worker"
-<<<<<<< HEAD
         tag               = "0.11.1"
-=======
-        tag               = "0.11.0"
->>>>>>> f7ef8ca6
         image_pull_policy = "IfNotPresent"
         limits = {
           cpu    = "1000m"
