# Profile
profile = "default"

# Region
region = "eu-west-3"

# Kubeconfig path
k8s_config_path = "~/.kube/config"

# Kubeconfig context
k8s_config_context = "default"

# Kubernetes namespace
namespace = "armonik"

# SUFFIX
suffix = "main"

tags = {
  "name"             = ""
  "env"              = ""
  "entity"           = ""
  "bu"               = ""
  "owner"            = ""
  "application code" = ""
  "project code"     = ""
  "cost center"      = ""
  "Support Contact"  = ""
  "origin"           = "terraform"
  "unit of measure"  = ""
  "epic"             = ""
  "functional block" = ""
  "hostname"         = ""
  "interruptible"    = ""
  "tostop"           = ""
  "tostart"          = ""
  "branch"           = ""
  "gridserver"       = ""
  "it division"      = ""
  "Confidentiality"  = ""
  "csp"              = "aws"
  "grafanaserver"    = ""
  "Terraform"        = "true"
  "DST_Update"       = ""
}

# Monitoring infos
monitoring = {
  seq = {
    enabled                = true
    image                  = "125796369274.dkr.ecr.eu-west-3.amazonaws.com/seq"
    tag                    = "2023.1"
    port                   = 8080
    image_pull_secrets     = ""
    service_type           = "ClusterIP"
    node_selector          = { "grid/type" = "Operator" }
    system_ram_target      = 0.2
    cli_image              = "125796369274.dkr.ecr.eu-west-3.amazonaws.com/seqcli"
    cli_tag                = "2023.1"
    cli_image_pull_secrets = ""
    retention_in_days      = "2d"
  }
  grafana = {
    enabled            = true
    image              = "125796369274.dkr.ecr.eu-west-3.amazonaws.com/grafana"
    tag                = "9.3.6"
    port               = 3000
    image_pull_secrets = ""
    service_type       = "ClusterIP"
    node_selector      = { "grid/type" = "Operator" }
  }
  node_exporter = {
    enabled            = true
    image              = "125796369274.dkr.ecr.eu-west-3.amazonaws.com/node-exporter"
    tag                = "v1.5.0"
    image_pull_secrets = ""
    node_selector      = { "grid/type" = "Operator" }
  }
  prometheus = {
    image              = "125796369274.dkr.ecr.eu-west-3.amazonaws.com/prometheus"
    tag                = "v2.42.0"
    image_pull_secrets = ""
    service_type       = "ClusterIP"
    node_selector      = { "grid/type" = "Operator" }
  }
  metrics_exporter = {
    image              = "125796369274.dkr.ecr.eu-west-3.amazonaws.com/metrics-exporter"
<<<<<<< HEAD
    tag                = "0.12.4"
=======
    tag                = "0.12.3"
>>>>>>> 09fc55da
    image_pull_secrets = ""
    service_type       = "ClusterIP"
    node_selector      = { "grid/type" = "Operator" }
    extra_conf = {
      MongoDB__AllowInsecureTls              = true
      Serilog__MinimumLevel                  = "Information"
      MongoDB__TableStorage__PollingDelayMin = "00:00:01"
      MongoDB__TableStorage__PollingDelayMax = "00:00:10"
    }
  }
  partition_metrics_exporter = {
    image              = "125796369274.dkr.ecr.eu-west-3.amazonaws.com/partition-metrics-exporter"
<<<<<<< HEAD
    tag                = "0.12.4"
=======
    tag                = "0.12.3"
>>>>>>> 09fc55da
    image_pull_secrets = ""
    service_type       = "ClusterIP"
    node_selector      = { "grid/type" = "Operator" }
    extra_conf = {
      MongoDB__AllowInsecureTls              = true
      Serilog__MinimumLevel                  = "Information"
      MongoDB__TableStorage__PollingDelayMin = "00:00:01"
      MongoDB__TableStorage__PollingDelayMax = "00:00:10"
    }
  }
  cloudwatch = {
    enabled           = true
    kms_key_id        = ""
    retention_in_days = 30
  }
  s3 = {
    enabled = true
    name    = "armonik-logs"
    region  = "eu-west-3"
    prefix  = "main"
    arn     = "arn:aws:s3:::armonik-logs"
  }
  fluent_bit = {
    image              = "125796369274.dkr.ecr.eu-west-3.amazonaws.com/fluent-bit"
    tag                = "2.0.9"
    image_pull_secrets = ""
    is_daemonset       = true
    http_port          = 2020 # 0 or 2020
    read_from_head     = true
    node_selector      = { "grid/type" = "Operator" }
    parser             = "cri"
  }
}

authentication = false<|MERGE_RESOLUTION|>--- conflicted
+++ resolved
@@ -85,11 +85,7 @@
   }
   metrics_exporter = {
     image              = "125796369274.dkr.ecr.eu-west-3.amazonaws.com/metrics-exporter"
-<<<<<<< HEAD
     tag                = "0.12.4"
-=======
-    tag                = "0.12.3"
->>>>>>> 09fc55da
     image_pull_secrets = ""
     service_type       = "ClusterIP"
     node_selector      = { "grid/type" = "Operator" }
@@ -102,11 +98,7 @@
   }
   partition_metrics_exporter = {
     image              = "125796369274.dkr.ecr.eu-west-3.amazonaws.com/partition-metrics-exporter"
-<<<<<<< HEAD
     tag                = "0.12.4"
-=======
-    tag                = "0.12.3"
->>>>>>> 09fc55da
     image_pull_secrets = ""
     service_type       = "ClusterIP"
     node_selector      = { "grid/type" = "Operator" }
