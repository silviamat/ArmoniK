--- conflicted
+++ resolved
@@ -29,11 +29,7 @@
   service_type       = "ClusterIP"
   replicas           = 1
   image              = "125796369274.dkr.ecr.eu-west-3.amazonaws.com/armonik-control-plane"
-<<<<<<< HEAD
-  tag                = "0.6.1-jgimprovecancellation.339.716b9aad"
-=======
   tag                = "0.6.1-jgimprovecancellation.341.8b7f2494"
->>>>>>> ec3596b1
   image_pull_policy  = "IfNotPresent"
   port               = 5001
   limits             = {
@@ -134,11 +130,7 @@
     # ArmoniK polling agent
     polling_agent                    = {
       image             = "125796369274.dkr.ecr.eu-west-3.amazonaws.com/armonik-polling-agent"
-<<<<<<< HEAD
-      tag               = "0.6.1-jgimprovecancellation.339.716b9aad"
-=======
       tag               = "0.6.1-jgimprovecancellation.341.8b7f2494"
->>>>>>> ec3596b1
       image_pull_policy = "IfNotPresent"
       limits            = {
         cpu    = "2000m"
