--- conflicted
+++ resolved
@@ -22,19 +22,11 @@
   port               = 5001
   limits             = {
     cpu    = "1000m"
-<<<<<<< HEAD
     memory = "2048Mi"
   }
   requests           = {
     cpu    = "200m"
     memory = "256Mi"
-=======
-    memory = "1024Mi" 
-  }
-  requests           = {
-    cpu    = "100m" 
-    memory = "50Mi" 
->>>>>>> 69875f69
   }
   image_pull_secrets = ""
   node_selector      = {}
@@ -57,19 +49,11 @@
       image_pull_policy = "IfNotPresent"
       limits            = {
         cpu    = "1000m"
-<<<<<<< HEAD
         memory = "2048Mi"
       }
       requests          = {
         cpu    = "200m"
         memory = "256Mi"
-=======
-        memory = "1024Mi"
-      }
-      requests          = {
-        cpu    = "100m" 
-        memory = "50Mi" 
->>>>>>> 69875f69
       }
     }
     # ArmoniK workers
@@ -81,21 +65,12 @@
         tag               = "0.5.3"
         image_pull_policy = "IfNotPresent"
         limits            = {
-<<<<<<< HEAD
           cpu    = "1000m"
           memory = "1024Mi"
         }
         requests          = {
           cpu    = "500m"
           memory = "512Mi"
-=======
-          cpu    = "200m" 
-          memory = "512Mi" 
-        }
-        requests          = {
-          cpu    = "100m" 
-          memory = "50Mi" 
->>>>>>> 69875f69
         }
       }
     ]
