--- conflicted
+++ resolved
@@ -63,15 +63,13 @@
         # Apparently, multiple chunks in a grpc stream is counted has a single body
         # So disable the limit
         client_max_body_size 0;
-<<<<<<< HEAD
-=======
 
         # add a timeout of 1 month to avoid grpc exception for long task
+        # TODO: find better configuration
         proxy_read_timeout 30d;
         proxy_send_timeout 1d;
         grpc_read_timeout 30d;
         grpc_send_timeout 1d;
->>>>>>> afd6f5d5
     }
 
 %{ if local.seq_web_url != "" ~}
