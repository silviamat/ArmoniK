--- conflicted
+++ resolved
@@ -8,19 +8,13 @@
 import os
 import traceback
 
-
 from utils.state_table_common import TASK_STATUS_PENDING, TASK_STATUS_PROCESSING, TASK_STATUS_RETRYING
 
-<<<<<<< HEAD
-=======
 import logging
-logging.basicConfig(format="%(asctime)s - %(levelname)s - %(filename)s - %(funcName)s  - %(lineno)d - %(message)s",datefmt='%H:%M:%S', level=logging.INFO)
 
+logging.basicConfig(format="%(asctime)s - %(levelname)s - %(filename)s - %(funcName)s  - %(lineno)d - %(message)s",
+                    datefmt='%H:%M:%S', level=logging.INFO)
 
-client = boto3.client('dynamodb', endpoint_url=os.environ["DYNAMODB_ENDPOINT_URL"])
-dynamodb = boto3.resource('dynamodb', endpoint_url=os.environ['DYNAMODB_ENDPOINT_URL'])
-
->>>>>>> 371f53c8
 from api.state_table_manager import state_table_manager
 
 endpoint_url = ""
@@ -55,7 +49,6 @@
     print(response)
 
     for row in response:
-
         state_table.update_task_status_to_cancelled(row['task_id'])
 
     return response
@@ -87,7 +80,7 @@
 
     lambda_response["tatal_cancelled_tasks"] = len(all_cancelled_tasks)
 
-    return(lambda_response)
+    return (lambda_response)
 
 
 def lambda_handler(event, context):
@@ -117,17 +110,13 @@
 
     except Exception as e:
         print('Lambda cancel_tasks error: {} trace: {}'.format(e, traceback.format_exc()))
-<<<<<<< HEAD
-        errlog.log('Lambda cancel_tasks error: {} trace: {}'.format(e, traceback.format_exc()))
+
+        logging.error('Lambda cancel_tasks error: {} trace: {}'.format(e, traceback.format_exc()))
         if os.environ['API_GATEWAY_SERVICE'] == "APIGateway":
             res = {
-=======
-        logging.error('Lambda cancel_tasks error: {} trace: {}'.format(e, traceback.format_exc()))
-        return {
->>>>>>> 371f53c8
-            'statusCode': 542,
-            'body': "{}".format(e)
-        }
+                'statusCode': 542,
+                'body': "{}".format(e)
+            }
         elif os.environ['API_GATEWAY_SERVICE'] == "NGINX":
             res = "{}".format(e)
         else:
