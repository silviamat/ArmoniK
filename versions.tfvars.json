--- conflicted
+++ resolved
@@ -1,20 +1,11 @@
 {
   "armonik_versions": {
-<<<<<<< HEAD
     "infra":     "2.12.2",
     "core":      "0.12.4",
     "api":       "3.6.0",
     "gui":       "0.9.0",
     "extcsharp": "0.9.5",
     "samples":   "2.12.2"
-=======
-    "infra":     "2.12.1",
-    "core":      "0.12.3",
-    "api":       "3.6.0",
-    "gui":       "0.9.0",
-    "extcsharp": "0.9.4",
-    "samples":   "2.12.1"
->>>>>>> 09fc55da
   },
   "armonik_images": {
     "infra": [
