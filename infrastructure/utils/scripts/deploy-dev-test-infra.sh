#! /bin/bash

BASEDIR=$(dirname "$0")
pushd $BASEDIR
BASEDIR=$(pwd -P)
popd

export MODE=""
export SERVER_NFS_IP=$(hostname -I | awk '{print $1}')
export SHARED_STORAGE_TYPE="HostPath"

RED='\033[0;31m'
GREEN='\033[0;32m'
NC='\033[0m' # No Color
DRY_RUN="${DRY_RUN:-0}"

# Let shell functions inherit ERR trap.  Same as `set -E'.
set -o errtrace
# Trigger error when expanding unset variables.  Same as `set -u'.
set -o nounset
#  Trap non-normal exit signals: 1/HUP, 2/INT, 3/QUIT, 15/TERM, ERR
#  NOTE1: - 9/KILL cannot be trapped.
#+        - 0/EXIT isn't trapped because:
#+          - with ERR trap defined, trap would be called twice on error
#+          - with ERR trap defined, syntax errors exit with status 0, not 2
#  NOTE2: Setting ERR trap does implicit `set -o errexit' or `set -e'.

trap onexit 1 2 3 15 ERR

#--- onexit() -----------------------------------------------------
#  @param $1 integer  (optional) Exit status.  If not set, use `$?'

function onexit() {
  local exit_status=${1:-$?}
  if [[ $exit_status != 0 ]]; then
    echo -e "${RED}Exiting $0 with $exit_status${NC}"
    exit $exit_status
  fi

}

function execute() {
  echo -e "${GREEN}[EXEC] : $@${NC}"
  err=0
  if [[ $DRY_RUN == 0 ]]; then
    $@
    onexit
  fi
}

function isWSL() {
  if grep -qEi "(Microsoft|WSL)" /proc/version &>/dev/null; then
    return 0
  else
    return 1
  fi
}

function getHostName() {
  sed -nr '0,/127.0.0.1/ s/.*\s+(.*)/\1/p' /etc/hosts
}

# usage
usage() {
  echo "Usage: $0 [option...]" >&2
  echo
  echo "   -m, --mode <Possible options below>"
  cat <<-EOF
  Where --mode should be :
        destroy-all         : To destroy all storage and armonik in the same command
        destroy-armonik     : To destroy Armonik deployment only
        destroy-storage     : To destroy storage deployment only
        deploy-storage      : To deploy Storage independently on master machine. Available (Cluster or single node)
        deploy-armonik      : To deploy armonik
        deploy-all          : To deploy both Storage and Armonik
        redeploy-storage    : To REdeploy storage
        redeploy-armonik    : To REdeploy armonik
        redeploy-all        : To REdeploy both storage and armonik

EOF
  echo "   -ip, --nfs-server-ip <SERVER_NFS_IP>"
  echo
  echo "   -s, --shared-storage-type <SHARED_STORAGE_TYPE>"
  cat <<-EOF
  Where --shared-storage-type should be :
        HostPath            : Use in localhost
        NFS                 : Use a NFS server
        AWS_EBS             : Use an AWS Elastic Block Store
EOF
  echo
  exit 1
}

# Clean
destroy_storage() {
  terraform_init_storage
  cd $BASEDIR/../../storage/onpremise
  execute terraform destroy -auto-approve
  execute make clean
  # execute kubectl delete namespace $ARMONIK_STORAGE_NAMESPACE
  cd -
}

destroy_armonik() {
  terraform_init_armonik
  cd $BASEDIR/../../armonik
  execute terraform destroy -auto-approve
  execute make clean
  # execute kubectl delete namespace $ARMONIK_NAMESPACE
  cd -
}

# deploy storage
deploy_storage() {
  terraform_init_storage
  cd $BASEDIR/../../storage/onpremise
  execute terraform apply -var-file=parameters.tfvars -auto-approve
  cd -
}

# storage endpoint urls
endpoint_urls() {
  pushd $BASEDIR/../../storage/onpremise >/dev/null 2>&1
  export ACTIVEMQ_HOST=$(terraform output -json activemq_endpoint_url | jq -r '.host')
  export ACTIVEMQ_PORT=$(terraform output -json activemq_endpoint_url | jq -r '.port')
  export MONGODB_HOST=$(terraform output -json mongodb_endpoint_url | jq -r '.host')
  export MONGODB_PORT=$(terraform output -json mongodb_endpoint_url | jq -r '.port')
  export REDIS_URL=$(terraform output -json redis_endpoint_url | jq -r '.url')
  export SHARED_STORAGE_HOST=${1:-""}
  execute echo "Get Hostname for Shared Storage: \"${SHARED_STORAGE_HOST}\""
  popd >/dev/null 2>&1
}

# create configuration file
configuration_file() {
  python $BASEDIR/../../../tools/modify_parameters.py \
    --storage-object "Redis" \
    --storage-table "MongoDB" \
    --storage-queue "Amqp" \
    --storage-lease-provider "MongoDB" \
    --storage-external "Redis" \
    --storage-shared-type $SHARED_STORAGE_TYPE \
    --mongodb-host $MONGODB_HOST \
    --mongodb-port $MONGODB_PORT \
<<<<<<< HEAD
    --mongodb-kube-secret $ARMONIK_MONGODB_SECRET_NAME \
    --activemq-host $ACTIVEMQ_HOST \
    --activemq-port $ACTIVEMQ_PORT \
    --activemq-kube-secret $ARMONIK_ACTIVEMQ_SECRET_NAME \
    --redis-url $REDIS_URL \
    --redis-kube-secret $ARMONIK_REDIS_SECRET_NAME \
    --shared-host $SHARED_STORAGE_HOST \
    --external-url $REDIS_URL \
    --external-kube-secret $ARMONIK_EXTERNAL_REDIS_SECRET_NAME \
=======
    --mongodb-kube-secret "mongodb-storage-secret" \
    --activemq-host $ACTIVEMQ_HOST \
    --activemq-port $ACTIVEMQ_PORT \
    --activemq-kube-secret "activemq-storage-secret" \
    --redis-url $REDIS_URL \
    --redis-kube-secret "redis-storage-secret" \
    --shared-host $SHARED_STORAGE_HOST \
    --external-url $REDIS_URL \
    --external-kube-secret "external-redis-storage-secret" \
>>>>>>> 22f1aad9
    $BASEDIR/../../armonik/storage-parameters.tfvars \
    $BASEDIR/storage-parameters.tfvars.json

  python $BASEDIR/../../../tools/modify_parameters.py \
    $BASEDIR/../../armonik/armonik-parameters.tfvars \
    $BASEDIR/armonik-parameters.tfvars.json

  python $BASEDIR/../../../tools/modify_parameters.py \
    $BASEDIR/../../armonik/monitoring-parameters.tfvars \
    $BASEDIR/monitoring-parameters.tfvars.json
}

# deploy armonik
deploy_armonik() {
  terraform_init_armonik
  # install hcl2
  execute pip install python-hcl2
  execute echo "Get Optional IP for Shared Storage: \"${SERVER_NFS_IP}\""
  endpoint_urls $SERVER_NFS_IP

  configuration_file ${SHARED_STORAGE_TYPE}

  cd $BASEDIR/../../armonik
  execute terraform apply -var-file $BASEDIR/storage-parameters.tfvars.json -var-file $BASEDIR/armonik-parameters.tfvars.json -var-file $BASEDIR/monitoring-parameters.tfvars.json -auto-approve
<<<<<<< HEAD
=======
  cd -
}

function terraform_init_storage() {
  pushd $BASEDIR/../../storage/onpremise >/dev/null 2>&1
  execute echo "change to directory : $(pwd -P)"
  execute terraform init
  popd >/dev/null 2>&1
}

function terraform_init_armonik() {
  pushd $BASEDIR/../../armonik >/dev/null 2>&1
  execute echo "change to directory : $(pwd -P)"
  execute terraform init
  popd >/dev/null 2>&1
}

create_kube_secrets() {
  cd $BASEDIR/../../../tools/install
  bash init_kube.sh
>>>>>>> 22f1aad9
  cd -
}

function terraform_init_storage() {
  pushd $BASEDIR/../../storage/onpremise >/dev/null 2>&1
  execute echo "change to directory : $(pwd -P)"
  execute terraform init
  popd >/dev/null 2>&1
}

function terraform_init_armonik() {
  pushd $BASEDIR/../../armonik >/dev/null 2>&1
  execute echo "change to directory : $(pwd -P)"
  execute terraform init
  popd >/dev/null 2>&1
}

create_kube_secrets() {
  bash $BASEDIR/../../../tools/install/init_kube.sh
}

# Main
function main() {
  for i in "$@"; do
    case $i in
    -h | --help)
      usage
      exit
      shift
      ;;
    -m)
      MODE="$2"
      shift
      shift
      ;;
    --mode)
      MODE="$2"
      shift
      shift
      ;;
    -ip)
      SERVER_NFS_IP="$2"
      SHARED_STORAGE_TYPE="NFS"
      shift
      shift
      ;;
    --nfs-server-ip)
      SERVER_NFS_IP="$2"
      SHARED_STORAGE_TYPE="NFS"
      shift
      shift
      ;;
    -s)
      SHARED_STORAGE_TYPE="$2"
      shift
      shift
      ;;
    --shared-storage-type)
      SHARED_STORAGE_TYPE="$2"
      shift
      shift
      ;;
    --default)
      DEFAULT=YES
      shift # past argument with no value
      ;;
    *)
      # unknown option
      ;;
    esac
  done

  # source envvars
  source $BASEDIR/../envvars-storage.conf
  source $BASEDIR/../envvars-armonik.conf

  # Create Kubernetes secrets
  create_kube_secrets

  # Manage infra
  if [ -z $MODE ]; then
    usage
    exit
  elif [ $MODE == "destroy-armonik" ]; then
    destroy_armonik
  elif [ $MODE == "destroy-storage" ]; then
    destroy_storage
  elif [ $MODE == "destroy-all" ]; then
    destroy_storage
    destroy_armonik
  elif [ $MODE == "deploy-storage" ]; then
    deploy_storage
  elif [ $MODE == "deploy-armonik" ]; then
    deploy_armonik
  elif [ $MODE == "deploy-all" ]; then
    deploy_storage
    deploy_armonik
  elif [[ $MODE == "redeploy-storage" ]]; then
    destroy_storage
    deploy_storage
  elif [[ $MODE == "redeploy-armonik" ]]; then
    destroy_armonik
    deploy_armonik
  elif [[ $MODE == "redeploy-all" ]]; then
    destroy_storage
    destroy_armonik
    deploy_storage
    deploy_armonik
  else
    echo -e "\n${RED}$0 $@ where [ $MODE ] is not a correct Mode${NC}\n"
    usage
    exit
  fi
}

main $@<|MERGE_RESOLUTION|>--- conflicted
+++ resolved
@@ -142,7 +142,6 @@
     --storage-shared-type $SHARED_STORAGE_TYPE \
     --mongodb-host $MONGODB_HOST \
     --mongodb-port $MONGODB_PORT \
-<<<<<<< HEAD
     --mongodb-kube-secret $ARMONIK_MONGODB_SECRET_NAME \
     --activemq-host $ACTIVEMQ_HOST \
     --activemq-port $ACTIVEMQ_PORT \
@@ -152,17 +151,6 @@
     --shared-host $SHARED_STORAGE_HOST \
     --external-url $REDIS_URL \
     --external-kube-secret $ARMONIK_EXTERNAL_REDIS_SECRET_NAME \
-=======
-    --mongodb-kube-secret "mongodb-storage-secret" \
-    --activemq-host $ACTIVEMQ_HOST \
-    --activemq-port $ACTIVEMQ_PORT \
-    --activemq-kube-secret "activemq-storage-secret" \
-    --redis-url $REDIS_URL \
-    --redis-kube-secret "redis-storage-secret" \
-    --shared-host $SHARED_STORAGE_HOST \
-    --external-url $REDIS_URL \
-    --external-kube-secret "external-redis-storage-secret" \
->>>>>>> 22f1aad9
     $BASEDIR/../../armonik/storage-parameters.tfvars \
     $BASEDIR/storage-parameters.tfvars.json
 
@@ -187,8 +175,6 @@
 
   cd $BASEDIR/../../armonik
   execute terraform apply -var-file $BASEDIR/storage-parameters.tfvars.json -var-file $BASEDIR/armonik-parameters.tfvars.json -var-file $BASEDIR/monitoring-parameters.tfvars.json -auto-approve
-<<<<<<< HEAD
-=======
   cd -
 }
 
@@ -209,26 +195,7 @@
 create_kube_secrets() {
   cd $BASEDIR/../../../tools/install
   bash init_kube.sh
->>>>>>> 22f1aad9
-  cd -
-}
-
-function terraform_init_storage() {
-  pushd $BASEDIR/../../storage/onpremise >/dev/null 2>&1
-  execute echo "change to directory : $(pwd -P)"
-  execute terraform init
-  popd >/dev/null 2>&1
-}
-
-function terraform_init_armonik() {
-  pushd $BASEDIR/../../armonik >/dev/null 2>&1
-  execute echo "change to directory : $(pwd -P)"
-  execute terraform init
-  popd >/dev/null 2>&1
-}
-
-create_kube_secrets() {
-  bash $BASEDIR/../../../tools/install/init_kube.sh
+  cd -
 }
 
 # Main
