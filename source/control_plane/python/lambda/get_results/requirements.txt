influxdb
requests
<<<<<<< HEAD
pymongo
=======
boto3
>>>>>>> 371f53c8
<|MERGE_RESOLUTION|>--- conflicted
+++ resolved
@@ -1,7 +1,4 @@
 influxdb
 requests
-<<<<<<< HEAD
 pymongo
-=======
-boto3
->>>>>>> 371f53c8
+boto3