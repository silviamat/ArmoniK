--- conflicted
+++ resolved
@@ -77,14 +77,8 @@
       shell: bash
       run: |
         cd ${{ github.action_path }}
-<<<<<<< HEAD
-        source  infrastructure/utils/envvars-storage.conf
-        source infrastructure/utils/envvars-armonik.conf
-=======
         source infrastructure/utils/envvars-storage.conf
         source infrastructure/utils/envvars-armonik.conf
-        cd ${{ github.action_path }}
->>>>>>> 22f1aad9
         bash tools/install/init_kube.sh
 
     - name: Set credentials output
