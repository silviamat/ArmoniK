name: TestMock
description: 'Test for mock integrated worker'
inputs:
  control-plane-image:
    description: 'Repository/image for control plane docker image'
    required: false
    default: 'None'
  control-plane-tag:
    description: 'Tag for control plane docker image'
    required: false
    default: 'None'
  polling-agent-image:
    description: 'Repository/image for polling agent docker image'
    required: false
    default: 'None'
  polling-agent-tag:
    description: 'Tag for polling agent docker image'
    required: false
    default: 'None'
  version:
    description: 'ArmoniK repo version'
    required: false
    default: 'main'

runs:
  using: composite
  steps:
    - uses: docker-practice/actions-setup-docker@master

    - name: Checkout
      uses: actions/checkout@v2
      with:
        ref: ${{ inputs.version }}
        submodules: true
        repository: aneoconsulting/ArmoniK

    - name: Create HTC Mock worker's docker image
      shell: bash
      run: |
        cd source/ArmoniK.Samples/Samples/HtcMock
        docker build -t dockerhubaneo/armonik_worker_htcmock:0.0.6 -f GridWorker/src/Dockerfile .

    - uses: ./
      name: Run local action
      id: deploy-infra
      with:
        worker-image: dockerhubaneo/armonik_worker_htcmock
        worker-tag: 0.0.6
        docker-is-installed: true
        control-plane-image: ${{ inputs.control-plane-image }}
        control-plane-tag: ${{ inputs.control-plane-tag }}
        polling-agent-image: ${{ inputs.polling-agent-image }}
        polling-agent-tag: ${{ inputs.polling-agent-tag }}

    - name: Test HTC Mock
      shell: bash
      run: |
        set -ex
        echo ${{ steps.deploy-infra.outputs.credentials-ca-crt }}
        echo ${{ steps.deploy-infra.outputs.credentials-certificate-pfx }}
        echo ${{ steps.deploy-infra.outputs.credentials-redis }}

<<<<<<< HEAD
    # - name: Destroy Onpremise Storage
    #   run: |
    #     set -ex
    #     cd infrastructure/storage/onpremise/
    #     terraform destroy -var-file=global-parameters.tfvars -auto-approve
    #     make clean

    # - name: Destroy Onpremise ArmoniK
    #   run: |
    #     set -ex
    #     cd infrastructure/armonik/
    #     terraform destroy -var-file=global-parameters.tfvars.json -auto-approve
    #     make clean
=======
        export CPIP=$(kubectl get svc control-plane -n armonik -o custom-columns="IP:.spec.clusterIP" --no-headers=true)
        export CPPort=$(kubectl get svc control-plane -n armonik -o custom-columns="PORT:.spec.ports[*].port" --no-headers=true)
        export Grpc__Endpoint=http://$CPIP:$CPPort

        export ReIP=$(kubectl get svc redis -n armonik-storage -o custom-columns="IP:.spec.clusterIP" --no-headers=true)
        export RePort=$(kubectl get svc redis -n armonik-storage -o custom-columns="PORT:.spec.ports[*].port" --no-headers=true)
        export Redis__EndpointUrl=$ReIP:$RePort
        export Redis__Timeout=3000
        export Redis__CredentialsPath=${{ steps.deploy-infra.outputs.credentials-redis }}
        export Redis__CaPath=${{ steps.deploy-infra.outputs.credentials-redis-ca-p7b }}

        cd source/ArmoniK.Samples/Samples/HtcMock/Client/src/
        dotnet build "ArmoniK.Samples.HtcMock.Client.csproj" -c Release
        dotnet bin/Release/net5.0/ArmoniK.Samples.HtcMock.Client.dll
>>>>>>> 22f1aad9
<|MERGE_RESOLUTION|>--- conflicted
+++ resolved
@@ -59,22 +59,6 @@
         echo ${{ steps.deploy-infra.outputs.credentials-ca-crt }}
         echo ${{ steps.deploy-infra.outputs.credentials-certificate-pfx }}
         echo ${{ steps.deploy-infra.outputs.credentials-redis }}
-
-<<<<<<< HEAD
-    # - name: Destroy Onpremise Storage
-    #   run: |
-    #     set -ex
-    #     cd infrastructure/storage/onpremise/
-    #     terraform destroy -var-file=global-parameters.tfvars -auto-approve
-    #     make clean
-
-    # - name: Destroy Onpremise ArmoniK
-    #   run: |
-    #     set -ex
-    #     cd infrastructure/armonik/
-    #     terraform destroy -var-file=global-parameters.tfvars.json -auto-approve
-    #     make clean
-=======
         export CPIP=$(kubectl get svc control-plane -n armonik -o custom-columns="IP:.spec.clusterIP" --no-headers=true)
         export CPPort=$(kubectl get svc control-plane -n armonik -o custom-columns="PORT:.spec.ports[*].port" --no-headers=true)
         export Grpc__Endpoint=http://$CPIP:$CPPort
@@ -88,5 +72,4 @@
 
         cd source/ArmoniK.Samples/Samples/HtcMock/Client/src/
         dotnet build "ArmoniK.Samples.HtcMock.Client.csproj" -c Release
-        dotnet bin/Release/net5.0/ArmoniK.Samples.HtcMock.Client.dll
->>>>>>> 22f1aad9
+        dotnet bin/Release/net5.0/ArmoniK.Samples.HtcMock.Client.dll