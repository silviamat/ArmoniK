--- conflicted
+++ resolved
@@ -83,11 +83,7 @@
         }
         # Fluent bit container
         container {
-<<<<<<< HEAD
-          name              = "${var.fluent_bit.name}"
-=======
           name              = var.fluent_bit.name
->>>>>>> 75670c9e
           image             = "${var.fluent_bit.image}:${var.fluent_bit.tag}"
           image_pull_policy = "Always"
           volume_mount {
@@ -113,7 +109,7 @@
           }
           env {
             name  = "FLUENT_CONTAINER_NAME"
-            value = "${var.fluent_bit.name}"
+            value = var.fluent_bit.name
           }
         }
         volume {
