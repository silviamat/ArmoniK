--- conflicted
+++ resolved
@@ -92,14 +92,8 @@
   fluent_bit_node_selector      = try(var.monitoring.fluent_bit.node_selector, {})
 
   # S3 for logs
-<<<<<<< HEAD
-  s3_enabled    = tobool(try(var.monitoring.s3.enabled, false))
-  s3_name       = "${try(var.monitoring.s3.name, "armonik-s3logs")}-${local.suffix}"
-  s3_kms_key_id = try(var.monitoring.s3.kms_key_id, "")
-=======
   s3_enabled = tobool(try(var.monitoring.s3.enabled, false))
   s3_name    = try(var.monitoring.s3.name, "armonik-logs")
   s3_region  = try(var.monitoring.s3.region, "eu-west-3")
   s3_prefix  = try(var.monitoring.s3.prefix, "main")
->>>>>>> fe708275
 }