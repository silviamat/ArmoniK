# Copyright 2021 Amazon.com, Inc. or its affiliates. All Rights Reserved.
# SPDX-License-Identifier: Apache-2.0
# Licensed under the Apache License, Version 2.0 https://aws.amazon.com/apache-2-0/

resource "null_resource" "k8s_config" {
    triggers = {
        always_run = "${timestamp()}"
    }

    provisioner "local-exec" {
      command = "./scripts_bash/k8s_config.sh"
      interpreter = ["bash"]
  }
}

data "kubectl_path_documents" "manifests" {
    pattern = "./manifests/*.yaml"
}

resource "random_string" "random_resources" {
    length = 5
    special = false
    upper = false
    # number = false
}

resource "random_password" "password" {
  length           = 16
  special          = true
  override_special = "_%@"
}

locals {
    docker_registry = var.docker_registry
    project_name = var.project_name != "" ? var.project_name : random_string.random_resources.result
    cluster_name = "${var.cluster_name}-${local.project_name}"
    ddb_status_table = "${var.ddb_status_table}-${local.project_name}"
    sqs_queue = "${var.sqs_queue}-${local.project_name}"
    tasks_queue_name = "${var.sqs_queue}-${local.project_name}__0"
    sqs_dlq = "${var.sqs_dlq}-${local.project_name}"
    lambda_name_get_results = "${var.lambda_name_get_results}-${local.project_name}"
    lambda_name_submit_tasks = "${var.lambda_name_submit_tasks}-${local.project_name}"
    lambda_name_cancel_tasks = "${var.lambda_name_cancel_tasks}-${local.project_name}"
    lambda_name_ttl_checker = "${var.lambda_name_ttl_checker}-${local.project_name}"
    lambda_name_scaling_metric = "${var.lambda_name_scaling_metric}-${local.project_name}"
    metrics_name = "${var.metrics_name}-${local.project_name}"
    config_name = "${var.config_name}-${local.project_name}"
    error_log_group = "${var.error_log_group}-${local.project_name}"
    error_logging_stream = "${var.error_logging_stream}-${local.project_name}"

    default_agent_configuration = {
        agent_chart_url  = "../charts"
        agent = {
            image = local.docker_registry != "" ? "${local.docker_registry}/awshpc-lambda" : "awshpc-lambda"
            tag = local.project_name
            pullPolicy = "IfNotPresent"
            minCPU = "10"
            maxCPU = "50"
            maxMemory = "100"
            minMemory = "50"
        }
        lambda = {
            image = local.docker_registry != "" ? "${local.docker_registry}/lambda" : "lambda"
            tag = local.project_name
            pullPolicy = "IfNotPresent"
            minCPU = "800"
            maxCPU = "900"
            maxMemory = "3900"
            minMemory = "4096"
            function_name = "function"
            lambda_handler_file_name = ""
            lambda_handler_function_name = ""
            region = var.region
        }
        test = {
            image = local.docker_registry != "" ? "${local.docker_registry}/submitter" : "submitter"
            tag = local.project_name
            pullPolicy = "IfNotPresent"
        }
    }
}

module "compute_plane" {
    source = "./compute_plane"
}

module "control_plane" {
    source = "./control_plane"
    secret_key = var.secret_key
    access_key = var.access_key
    suffix = local.project_name
    region = var.region
    lambda_runtime = var.lambda_runtime
    lambda_timeout = var.lambda_timeout
    docker_registry = local.docker_registry
    ddb_status_table = local.ddb_status_table
    sqs_queue = local.sqs_queue
    sqs_dlq = local.sqs_dlq
    grid_storage_service = var.grid_storage_service
    grid_queue_service = var.grid_queue_service
    grid_queue_config = var.grid_queue_config
    tasks_status_table_service = var.tasks_status_table_service
    tasks_status_table_config = var.tasks_status_table_config
    task_input_passed_via_external_storage = var.task_input_passed_via_external_storage
    lambda_name_ttl_checker = local.lambda_name_ttl_checker
    lambda_name_submit_tasks = local.lambda_name_submit_tasks
    lambda_name_get_results = local.lambda_name_get_results
    lambda_name_cancel_tasks = local.lambda_name_cancel_tasks
    metrics_are_enabled = var.metrics_are_enabled
    metrics_submit_tasks_lambda_connection_string = var.metrics_submit_tasks_lambda_connection_string
    metrics_get_results_lambda_connection_string = var.metrics_get_results_lambda_connection_string
    metrics_cancel_tasks_lambda_connection_string = var.metrics_cancel_tasks_lambda_connection_string
    metrics_ttl_checker_lambda_connection_string = var.metrics_ttl_checker_lambda_connection_string
    error_log_group = local.error_log_group
    error_logging_stream = local.error_logging_stream
    dynamodb_table_read_capacity = var.dynamodb_default_read_capacity
    dynamodb_table_write_capacity = var.dynamodb_default_write_capacity
    dynamodb_gsi_index_table_write_capacity = var.dynamodb_default_write_capacity
    dynamodb_gsi_index_table_read_capacity = var.dynamodb_default_read_capacity
    dynamodb_gsi_ttl_table_write_capacity = var.dynamodb_default_write_capacity
    dynamodb_gsi_ttl_table_read_capacity = var.dynamodb_default_read_capacity
    dynamodb_gsi_parent_table_write_capacity = var.dynamodb_default_write_capacity
    dynamodb_gsi_parent_table_read_capacity = var.dynamodb_default_read_capacity
    agent_use_congestion_control = var.agent_use_congestion_control
    cluster_name = local.cluster_name
    api_gateway_version = var.api_gateway_version
    dynamodb_port = var.dynamodb_port
    mongodb_port = var.mongodb_port
    local_services_port = var.local_services_port
    redis_port = var.redis_port
    redis_port_without_ssl = var.redis_port_without_ssl
    retention_in_days = var.retention_in_days
    redis_with_ssl = var.redis_with_ssl
    connection_redis_timeout = var.connection_redis_timeout
    certificates_dir_path = var.certificates_dir_path
    redis_ca_cert = var.redis_ca_cert
    redis_key_file = var.redis_key_file
    redis_cert_file = var.redis_cert_file
    submit_task_port = var.submit_task_port
    cancel_tasks_port = var.cancel_tasks_port
    get_results_port = var.get_results_port
    ttl_checker_port = var.ttl_checker_port
    nginx_endpoint_url = var.nginx_endpoint_url
    nginx_port = var.nginx_port
    kubectl_path_documents = data.kubectl_path_documents.manifests
    image_pull_policy = var.image_pull_policy
<<<<<<< HEAD
    api_gateway_service = var.api_gateway_service
=======
    http_proxy = var.http_proxy
    https_proxy = var.https_proxy
    no_proxy = var.no_proxy
    http_proxy_lower = var.http_proxy_lower
    https_proxy_lower = var.https_proxy_lower
    no_proxy_lower = var.no_proxy_lower
    depends_on = [
        null_resource.k8s_config
    ]
>>>>>>> 371f53c8
}

module "htc_agent" {
    source = "./htc-agent"
    agent_chart_url = lookup(var.agent_configuration,"agent_chart_url",local.default_agent_configuration.agent_chart_url)
    termination_grace_period =  var.graceful_termination_delay
    agent_image_tag = lookup(lookup(var.agent_configuration,"agent",local.default_agent_configuration.agent),"tag",local.default_agent_configuration.agent.tag)
    lambda_image_tag = local.default_agent_configuration.lambda.tag
    test_agent_image_tag = lookup(lookup(var.agent_configuration,"test",local.default_agent_configuration.test),"tag",local.default_agent_configuration.test.tag)
    agent_name = var.htc_agent_name
    certificates_dir_path = var.certificates_dir_path
    image_pull_policy = var.image_pull_policy
    http_proxy = var.http_proxy
    https_proxy = var.https_proxy
    no_proxy = var.no_proxy
    http_proxy_lower = var.http_proxy_lower
    https_proxy_lower = var.https_proxy_lower
    no_proxy_lower = var.no_proxy_lower
    agent_min_cpu = lookup(lookup(var.agent_configuration,"agent",local.default_agent_configuration.agent),"minCPU",local.default_agent_configuration.agent.minCPU)
    agent_max_cpu = lookup(lookup(var.agent_configuration,"agent",local.default_agent_configuration.agent),"maxCPU",local.default_agent_configuration.agent.maxCPU)
    lambda_max_cpu = lookup(lookup(var.agent_configuration,"lambda",local.default_agent_configuration.lambda),"maxCPU",local.default_agent_configuration.lambda.maxCPU)
    lambda_min_cpu = lookup(lookup(var.agent_configuration,"lambda",local.default_agent_configuration.lambda),"minCPU",local.default_agent_configuration.lambda.minCPU)
    agent_min_memory = lookup(lookup(var.agent_configuration,"agent",local.default_agent_configuration.agent),"minMemory",local.default_agent_configuration.agent.minMemory)
    agent_max_memory = lookup(lookup(var.agent_configuration,"agent",local.default_agent_configuration.agent),"maxMemory",local.default_agent_configuration.agent.maxMemory)
    lambda_min_memory = lookup(lookup(var.agent_configuration,"lambda",local.default_agent_configuration.lambda),"minMemory",local.default_agent_configuration.lambda.minMemory)
    lambda_max_memory = lookup(lookup(var.agent_configuration,"lambda",local.default_agent_configuration.lambda),"maxMemory",local.default_agent_configuration.lambda.maxMemory)
    agent_pull_policy = lookup(lookup(var.agent_configuration,"agent",local.default_agent_configuration.agent),"pullPolicy",local.default_agent_configuration.agent.pullPolicy)
    lambda_pull_policy = lookup(lookup(var.agent_configuration,"lambda",local.default_agent_configuration.lambda),"pullPolicy",local.default_agent_configuration.lambda.pullPolicy)
    test_pull_policy = lookup(lookup(var.agent_configuration,"test",local.default_agent_configuration.test),"pullPolicy",local.default_agent_configuration.test.pullPolicy)
    agent_image_repository = lookup(lookup(var.agent_configuration,"agent",local.default_agent_configuration.agent),"image",local.default_agent_configuration.agent.image)
    lambda_image_repository =  lookup(lookup(var.agent_configuration,"lambda",local.default_agent_configuration.lambda),"image",local.default_agent_configuration.lambda.image)
    test_agent_image_repository = lookup(lookup(var.agent_configuration,"test",local.default_agent_configuration.test),"image",local.default_agent_configuration.test.image)
    lambda_handler_file_name = lookup(lookup(var.agent_configuration,"lambda",local.default_agent_configuration.lambda),"lambda_handler_file_name",local.default_agent_configuration.lambda.lambda_handler_file_name)
    lambda_handler_function_name = lookup(lookup(var.agent_configuration,"lambda",local.default_agent_configuration.lambda),"lambda_handler_function_name",local.default_agent_configuration.lambda.lambda_handler_function_name)
    lambda_configuration_function_name = lookup(lookup(var.agent_configuration,"lambda",local.default_agent_configuration.lambda),"function_name",local.default_agent_configuration.lambda.function_name)
    depends_on = [
        module.compute_plane,
        module.control_plane,
        kubernetes_config_map.htcagentconfig,
        null_resource.k8s_config
    ]
}
<|MERGE_RESOLUTION|>--- conflicted
+++ resolved
@@ -144,9 +144,7 @@
     nginx_port = var.nginx_port
     kubectl_path_documents = data.kubectl_path_documents.manifests
     image_pull_policy = var.image_pull_policy
-<<<<<<< HEAD
     api_gateway_service = var.api_gateway_service
-=======
     http_proxy = var.http_proxy
     https_proxy = var.https_proxy
     no_proxy = var.no_proxy
@@ -156,7 +154,6 @@
     depends_on = [
         null_resource.k8s_config
     ]
->>>>>>> 371f53c8
 }
 
 module "htc_agent" {
