# Kubernetes namespace
namespace = "armonik"

# Logging level
logging_level = "Information"

# Polling delay to MongoDB
# according to the size of the task and/or the application
mongodb_polling_delay = {
  min_polling_delay = "00:00:01"
  max_polling_delay = "00:00:10"
}

# Parameters of control plane
control_plane = {
  name               = "control-plane"
  service_type       = "ClusterIP"
  replicas           = 1
  image              = "dockerhubaneo/armonik_control"
  tag                = "0.5.16"
  image_pull_policy  = "IfNotPresent"
  port               = 5001
  limits             = {
    cpu    = "1000m" # set to null if you don't want to set it
    memory = "2048Mi" # set to null if you don't want to set it
  }
  requests           = {
    cpu    = "200m" # set to null if you don't want to set it
    memory = "500Mi" # set to null if you don't want to set it
  }
  image_pull_secrets = ""
  node_selector      = {}
  annotations        = {}
  hpa                = {
    polling_interval  = 15
    cooldown_period   = 300
    min_replica_count = 1
    max_replica_count = 5
    behavior          = {
      restore_to_original_replica_count = true
      stabilization_window_seconds      = 300
      type                              = "Percent"
      value                             = 100
      period_seconds                    = 15
    }
    triggers          = [
      {
        type        = "cpu"
        metric_type = "Utilization"
        value       = "80"
      },
      {
        type        = "memory"
        metric_type = "Utilization"
        value       = "80"
      },
    ]
  }
  default_partition  = "athos"
}

# Parameters of admin GUI
admin_gui = {
  api                = {
    name     = "admin-api"
    replicas = 1
    image    = "dockerhubaneo/armonik_admin_api"
<<<<<<< HEAD
    tag      = "0.5.1"
=======
    tag      = "0.5.0"
>>>>>>> 0a97ddb2
    port     = 3333
    limits   = {
      cpu    = "1000m"
      memory = "1024Mi"
    }
    requests = {
      cpu    = "100m"
      memory = "128Mi"
    }
  }
  app                = {
    name     = "admin-app"
    replicas = 1
    image    = "dockerhubaneo/armonik_admin_app"
<<<<<<< HEAD
    tag      = "0.5.1"
=======
    tag      = "0.5.0"
>>>>>>> 0a97ddb2
    port     = 1080
    limits   = {
      cpu    = "1000m"
      memory = "1024Mi"
    }
    requests = {
      cpu    = "100m"
      memory = "128Mi"
    }
  }
  service_type       = "ClusterIP"
  replicas           = 1
  image_pull_policy  = "IfNotPresent"
  image_pull_secrets = ""
  node_selector      = {}
}

# Parameters of the compute plane
compute_plane = {
  athos   = {
    # number of replicas for each deployment of compute plane
    replicas                         = 1
    termination_grace_period_seconds = 30
    image_pull_secrets               = ""
    node_selector                    = {}
    annotations                      = {}
    # ArmoniK polling agent
    polling_agent                    = {
      image             = "dockerhubaneo/armonik_pollingagent"
      tag               = "0.5.16"
      image_pull_policy = "IfNotPresent"
      limits            = {
        cpu    = "2000m" # set to null if you don't want to set it
        memory = "2048Mi" # set to null if you don't want to set it
      }
      requests          = {
        cpu    = "200m" # set to null if you don't want to set it
        memory = "256Mi" # set to null if you don't want to set it
      }
    }
    # ArmoniK workers
    worker                           = [
      {
        name              = "worker"
        image             = "dockerhubaneo/armonik_worker_dll"
        tag               = "0.6.5"
        image_pull_policy = "IfNotPresent"
        limits            = {
          cpu    = "1000m" # set to null if you don't want to set it
          memory = "1024Mi" # set to null if you don't want to set it
        }
        requests          = {
          cpu    = "200m" # set to null if you don't want to set it
          memory = "512Mi" # set to null if you don't want to set it
        }
      }
    ]
    hpa                              = {
      polling_interval  = 15
      cooldown_period   = 300
      min_replica_count = 1
      max_replica_count = 5
      behavior          = {
        restore_to_original_replica_count = true
        stabilization_window_seconds      = 300
        type                              = "Percent"
        value                             = 100
        period_seconds                    = 15
      }
      triggers          = [
        {
          type        = "prometheus"
          metric_name = "armonik_tasks_queued"
          threshold   = "2"
        },
      ]
    }
  },
  porthos = {
    # number of replicas for each deployment of compute plane
    replicas                         = 1
    termination_grace_period_seconds = 30
    image_pull_secrets               = ""
    node_selector                    = {}
    annotations                      = {}
    # ArmoniK polling agent
    polling_agent                    = {
      image             = "dockerhubaneo/armonik_pollingagent"
      tag               = "0.5.16"
      image_pull_policy = "IfNotPresent"
      limits            = {
        cpu    = null # set to null if you don't want to set it
        memory = null # set to null if you don't want to set it
      }
      requests          = {
        cpu    = null # set to null if you don't want to set it
        memory = null # set to null if you don't want to set it
      }
    }
    # ArmoniK workers
    worker                           = [
      {
        name              = "worker"
        image             = "dockerhubaneo/armonik_worker_dll"
        tag               = "0.6.4"
        image_pull_policy = "IfNotPresent"
        limits            = {
          cpu    = null # set to null if you don't want to set it
          memory = null # set to null if you don't want to set it
        }
        requests          = {
          cpu    = null # set to null if you don't want to set it
          memory = null # set to null if you don't want to set it
        }
      }
    ]
    hpa                              = {
      polling_interval  = 15
      cooldown_period   = 300
      min_replica_count = 1
      max_replica_count = 5
      behavior          = {
        restore_to_original_replica_count = true
        stabilization_window_seconds      = 300
        type                              = "Percent"
        value                             = 100
        period_seconds                    = 15
      }
      triggers          = [
        {
          type        = "prometheus"
          metric_name = "fake_parameter"
          threshold   = "2"
        },
      ]
    }
  },
}

# Deploy ingress
# PS: to not deploy ingress put: "ingress=null"
ingress = {
  name               = "ingress"
  service_type       = "LoadBalancer"
  replicas           = 1
  image              = "nginxinc/nginx-unprivileged"
  tag                = "1.23.0"
  image_pull_policy  = "IfNotPresent"
  http_port          = 5000
  grpc_port          = 5001
  limits             = {
    cpu    = "200m"
    memory = "100Mi"
  }
  requests           = {
    cpu    = "1m"
    memory = "1Mi"
  }
  image_pull_secrets = ""
  node_selector      = {}
  annotations        = {}
  tls                = false
  mtls               = false
}<|MERGE_RESOLUTION|>--- conflicted
+++ resolved
@@ -65,11 +65,7 @@
     name     = "admin-api"
     replicas = 1
     image    = "dockerhubaneo/armonik_admin_api"
-<<<<<<< HEAD
     tag      = "0.5.1"
-=======
-    tag      = "0.5.0"
->>>>>>> 0a97ddb2
     port     = 3333
     limits   = {
       cpu    = "1000m"
@@ -84,11 +80,7 @@
     name     = "admin-app"
     replicas = 1
     image    = "dockerhubaneo/armonik_admin_app"
-<<<<<<< HEAD
     tag      = "0.5.1"
-=======
-    tag      = "0.5.0"
->>>>>>> 0a97ddb2
     port     = 1080
     limits   = {
       cpu    = "1000m"
