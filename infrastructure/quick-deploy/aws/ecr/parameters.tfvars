# Profile
profile = "default"

# Region
region = "eu-west-3"

# SUFFIX
suffix = "main"

# Tags
tags = {
  "name"             = ""
  "env"              = ""
  "entity"           = ""
  "bu"               = ""
  "owner"            = ""
  "application code" = ""
  "project code"     = ""
  "cost center"      = ""
  "Support Contact"  = ""
  "origin"           = "terraform"
  "unit of measure"  = ""
  "epic"             = ""
  "functional block" = ""
  "hostname"         = ""
  "interruptible"    = ""
  "tostop"           = ""
  "tostart"          = ""
  "branch"           = ""
  "gridserver"       = ""
  "it division"      = ""
  "Confidentiality"  = ""
  "csp"              = "aws"
  "grafanaserver"    = ""
  "Terraform"        = "true"
  "DST_Update"       = ""
}

# List of ECR repositories to create
ecr = {
  kms_key_id   = ""
  repositories = [
    {
      name  = "mongodb"
      image = "mongo"
      tag   = "5.0.9"
    },
    {
      name  = "armonik-control-plane"
      image = "dockerhubaneo/armonik_control"
<<<<<<< HEAD
      tag   = "0.6.1-jgimprovecancellation.339.716b9aad"
=======
      tag   = "0.6.1-jgimprovecancellation.341.8b7f2494"
>>>>>>> ec3596b1
    },
    {
      name  = "armonik-polling-agent"
      image = "dockerhubaneo/armonik_pollingagent"
<<<<<<< HEAD
      tag   = "0.6.1-jgimprovecancellation.339.716b9aad"
=======
      tag   = "0.6.1-jgimprovecancellation.341.8b7f2494"
>>>>>>> ec3596b1
    },
    {
      name  = "armonik-worker"
      image = "dockerhubaneo/armonik_worker_dll"
      tag   = "0.7.0-SNAPSHOT.45.433f857"
    },
    {
      name  = "metrics-exporter"
      image = "dockerhubaneo/armonik_control_metrics"
<<<<<<< HEAD
      tag   = "0.6.1-jgimprovecancellation.339.716b9aad"
=======
      tag   = "0.6.1-jgimprovecancellation.341.8b7f2494"
>>>>>>> ec3596b1
    },
    {
      name  = "partition-metrics-exporter"
      image = "dockerhubaneo/armonik_control_partition_metrics"
<<<<<<< HEAD
      tag   = "0.6.1-jgimprovecancellation.339.716b9aad"
=======
      tag   = "0.6.1-jgimprovecancellation.341.8b7f2494"
>>>>>>> ec3596b1
    },
    {
      name  = "armonik-admin-api"
      image = "dockerhubaneo/armonik_admin_api"
      tag   = "0.6.0"
    },
    {
      name  = "armonik-admin-app"
      image = "dockerhubaneo/armonik_admin_app"
      tag   = "0.6.0"
    },
    {
      name  = "seq"
      image = "datalust/seq"
      tag   = "2022.1"
    },
    {
      name  = "grafana"
      image = "grafana/grafana"
      tag   = "8.5.5"
    },
    {
      name  = "prometheus"
      image = "prom/prometheus"
      tag   = "v2.36.1"
    },
    {
      name  = "cluster-autoscaler"
      image = "k8s.gcr.io/autoscaling/cluster-autoscaler"
      tag   = "v1.23.0"
    },
    {
      name  = "aws-node-termination-handler"
      image = "public.ecr.aws/aws-ec2/aws-node-termination-handler"
      tag   = "v1.15.0"
    },
    {
      name  = "metrics-server"
      image = "k8s.gcr.io/metrics-server/metrics-server"
      tag   = "v0.6.1"
    },
    {
      name  = "fluent-bit"
      image = "fluent/fluent-bit"
      tag   = "1.9.5"
    },
    {
      name  = "node-exporter"
      image = "prom/node-exporter"
      tag   = "v1.3.1"
    },
    {
      name  = "nginx"
      image = "nginxinc/nginx-unprivileged"
      tag   = "1.23.0"
    },
    {
      name  = "keda"
      image = "ghcr.io/kedacore/keda"
      tag   = "2.8.0"
    },
    {
      name  = "keda-metrics-apiserver"
      image = "ghcr.io/kedacore/keda-metrics-apiserver"
      tag   = "2.8.0"
    }
  ]
}<|MERGE_RESOLUTION|>--- conflicted
+++ resolved
@@ -48,20 +48,12 @@
     {
       name  = "armonik-control-plane"
       image = "dockerhubaneo/armonik_control"
-<<<<<<< HEAD
-      tag   = "0.6.1-jgimprovecancellation.339.716b9aad"
-=======
       tag   = "0.6.1-jgimprovecancellation.341.8b7f2494"
->>>>>>> ec3596b1
     },
     {
       name  = "armonik-polling-agent"
       image = "dockerhubaneo/armonik_pollingagent"
-<<<<<<< HEAD
-      tag   = "0.6.1-jgimprovecancellation.339.716b9aad"
-=======
       tag   = "0.6.1-jgimprovecancellation.341.8b7f2494"
->>>>>>> ec3596b1
     },
     {
       name  = "armonik-worker"
@@ -71,20 +63,12 @@
     {
       name  = "metrics-exporter"
       image = "dockerhubaneo/armonik_control_metrics"
-<<<<<<< HEAD
-      tag   = "0.6.1-jgimprovecancellation.339.716b9aad"
-=======
       tag   = "0.6.1-jgimprovecancellation.341.8b7f2494"
->>>>>>> ec3596b1
     },
     {
       name  = "partition-metrics-exporter"
       image = "dockerhubaneo/armonik_control_partition_metrics"
-<<<<<<< HEAD
-      tag   = "0.6.1-jgimprovecancellation.339.716b9aad"
-=======
       tag   = "0.6.1-jgimprovecancellation.341.8b7f2494"
->>>>>>> ec3596b1
     },
     {
       name  = "armonik-admin-api"
