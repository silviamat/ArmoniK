--- conflicted
+++ resolved
@@ -6,18 +6,7 @@
 
 redis_certificates_directory: ""
 
-<<<<<<< HEAD
-http_proxy: ""
-https_proxy: ""
-no_proxy: ""
-http_proxy_lower: ""
-https_proxy_lower: ""
-no_proxy_lower: ""
-
-replicaCount: 10
-=======
-replicaCount: 3
->>>>>>> 6a25571d
+replicaCount: 5
 
 terminationGracePeriodSeconds: 1500
 
