# Kubernetes namespace
namespace = "armonik"

# Logging level
logging_level = "Verbose"

# Parameters of control plane
control_plane = {
  service_type       = "LoadBalancer"
  replicas           = 1
  image              = "dockerhubaneo/armonik_control"
  tag                = "0.5.0"
  image_pull_policy  = "IfNotPresent"
  port               = 5001
  limits             = {
    cpu    = "1000m"
    memory = "1024Mi"
  }
  requests           = {
    cpu    = "100m"
    memory = "128Mi"
  }
  image_pull_secrets = ""
  node_selector      = {}
}

# Parameters of the compute plane
<<<<<<< HEAD
compute_plane = [
  {
    name                             = "compute-plane"
    # number of replicas for each deployment of compute plane
    replicas                         = 1
    termination_grace_period_seconds = 30
    image_pull_secrets               = ""
    node_selector                    = {}
    # ArmoniK polling agent
    polling_agent                    = {
      image             = "dockerhubaneo/armonik_pollingagent"
=======
compute_plane = {
  # number of replicas for each deployment of compute plane
  replicas                         = 1
  termination_grace_period_seconds = 30
  # number of queues according to priority of tasks
  max_priority                     = 1
  image_pull_secrets               = ""
  # ArmoniK polling agent
  polling_agent                    = {
    image             = "dockerhubaneo/armonik_pollingagent"
    tag               = "0.5.0"
    image_pull_policy = "IfNotPresent"
    limits            = {
      cpu    = "100m"
      memory = "128Mi"
    }
    requests          = {
      cpu    = "100m"
      memory = "128Mi"
    }
  }
  # ArmoniK workers
  worker                           = [
    {
      name              = "worker"
      port              = 80
      image             = "dockerhubaneo/armonik_worker_dll"
>>>>>>> 0de9aae9
      tag               = "0.5.0"
      image_pull_policy = "IfNotPresent"
      limits            = {
        cpu    = "100m"
        memory = "128Mi"
      }
      requests          = {
        cpu    = "100m"
        memory = "128Mi"
      }
    }
    # ArmoniK workers
    worker                           = [
      {
        name              = "worker"
        port              = 80
        image             = "dockerhubaneo/armonik_worker_dll"
        tag               = "0.4.0"
        image_pull_policy = "IfNotPresent"
        limits            = {
          cpu    = "920m"
          memory = "2048Mi"
        }
        requests          = {
          cpu    = "50m"
          memory = "100Mi"
        }
      }
    ]
    hpa                              = {
      min_replicas   = 1
      max_replicas   = 8
      object_metrics = [
        {
          described_object = {
            api_version = "batch/v1"
            kind        = "Job"
          }
          metric_name      = "armonik_tasks_queued"
          target           = {
            type                = "AverageValue" # "Value", "Utilization" or "AverageValue"
            average_value       = 2
            average_utilization = 0
            value               = 0
          }
        }
      ]
    }
  }
]<|MERGE_RESOLUTION|>--- conflicted
+++ resolved
@@ -25,7 +25,6 @@
 }
 
 # Parameters of the compute plane
-<<<<<<< HEAD
 compute_plane = [
   {
     name                             = "compute-plane"
@@ -37,35 +36,6 @@
     # ArmoniK polling agent
     polling_agent                    = {
       image             = "dockerhubaneo/armonik_pollingagent"
-=======
-compute_plane = {
-  # number of replicas for each deployment of compute plane
-  replicas                         = 1
-  termination_grace_period_seconds = 30
-  # number of queues according to priority of tasks
-  max_priority                     = 1
-  image_pull_secrets               = ""
-  # ArmoniK polling agent
-  polling_agent                    = {
-    image             = "dockerhubaneo/armonik_pollingagent"
-    tag               = "0.5.0"
-    image_pull_policy = "IfNotPresent"
-    limits            = {
-      cpu    = "100m"
-      memory = "128Mi"
-    }
-    requests          = {
-      cpu    = "100m"
-      memory = "128Mi"
-    }
-  }
-  # ArmoniK workers
-  worker                           = [
-    {
-      name              = "worker"
-      port              = 80
-      image             = "dockerhubaneo/armonik_worker_dll"
->>>>>>> 0de9aae9
       tag               = "0.5.0"
       image_pull_policy = "IfNotPresent"
       limits            = {
@@ -83,7 +53,7 @@
         name              = "worker"
         port              = 80
         image             = "dockerhubaneo/armonik_worker_dll"
-        tag               = "0.4.0"
+        tag               = "0.5.0"
         image_pull_policy = "IfNotPresent"
         limits            = {
           cpu    = "920m"
