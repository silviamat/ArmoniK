--- conflicted
+++ resolved
@@ -69,17 +69,10 @@
 
 |        |       |
 | ------ | ----- |
-<<<<<<< HEAD
-| **Date** | 05/01/2023 |
-| **Infra version** |  2.12.3  |
-| **Core version** | 0.12.4 |
-| **API version** | 3.6.0 |
-=======
 | **Date** | 03/29/2023 |
 | **Infra version** |  2.12.3 |
 | **Core version** | 0.12.4 |
 | **API version** | 3.5.2 |
->>>>>>> e38ef908
 | **Extension c# version** | 0.9.5 |
 | **Instance type** | c24.xlarge |
 | **Processor** | Intel Xeon de 2e (Cascade Lake) |
@@ -122,63 +115,6 @@
 
 | Number of pods | Resource requests per control-plane| Resource limits per control-plane| Resource requests per scheduling-agent| Resource limits per scheduling-agent| Resource requests per worker | Resource limits for per worker | Number of tasks | Task workload duration | Input payload size | Output payload size | Duration of submissions (s) | Upload speed (s) | Throughtput for submissions (tasks/s) | Duration of processing (s) | Throughput for processing (tasks/s) | Duration of retrieving results (s) | Throughtput for retrieving results (tasks/s) | Download speed (s) | Total time (s) |
 | :---    | :---    | :---    | :---   |  :---   |  :----:  |    ---: |  :----:  |    ---: |    ---: |    ---: |    ---: |    ---: |    ---: |    ---: |    ---: |    ---: |    ---: |    ---: |    ---: |
-<<<<<<< HEAD
-| 100 | CPU: 200m / Memory: 512Mi  | CPU: 1000m / Memory: 2048Mi | CPU: 200m / Memory: 512Mi | CPU: 1000m / Memory: 2048Mi | CPU: 200m / Memory: 512Mi | CPU: 1000m / Memory: 2048Mi | 1K | 1 ms | 8B | 8B | 3.1 | 2.51 | 321.6 | 6.52 | 153.23 | 80.6 | 12.41 | 0.1 | 81.94 |
-| 100 | CPU: 200m / Memory: 512Mi  | CPU: 1000m / Memory: 2048Mi | CPU: 200m / Memory: 512Mi | CPU: 1000m / Memory: 2048Mi | CPU: 200m / Memory: 512Mi | CPU: 1000m / Memory: 2048Mi | 5K | 1 ms | 8B | 8B | 8.04 | 4.86 | 621.54 | 11.55 | 432.68 | 375.24 | 13.32 | 0.1 | 375.83 |
-| 100 | CPU: 200m / Memory: 512Mi  | CPU: 1000m / Memory: 2048Mi | CPU: 200m / Memory: 512Mi | CPU: 1000m / Memory: 2048Mi | CPU: 200m / Memory: 512Mi | CPU: 1000m / Memory: 2048Mi | 10K | 1 ms | 8B | 8B | 16.14 | 4.48 | 619.41 | 19.24 | 519.56 | 802.29 | 12.47 | 0.1 | 802.29 |
-| 100 | CPU: 200m / Memory: 512Mi  | CPU: 1000m / Memory: 2048Mi | CPU: 200m / Memory: 512Mi | CPU: 1000m / Memory: 2048Mi | CPU: 200m / Memory: 512Mi | CPU: 1000m / Memory: 2048Mi | 100K | 1 ms | 8B | 8B| 148.53 | 5.26 | 673.23 | 155.6 | 642.67 | 10022.1 | 9.98 | 0.08 | 10023.1 |
-| 100 | CPU: 200m / Memory: 512Mi  | CPU: 1000m / Memory: 2048Mi | CPU: 200m / Memory: 512Mi | CPU: 1000m / Memory: 2048Mi | CPU: 200m / Memory: 512Mi | CPU: 1000m / Memory: 2048Mi | 1M | 1 ms | 8B | 8B  | **X** | **X**  | **X**  | **X**  | **X**  | **X**  | **X**  | **X**  | **X**  |
-| 1000 | CPU: 200m / Memory: 512Mi  | CPU: 1000m / Memory: 2048Mi | CPU: 200m / Memory: 512Mi | CPU: 1000m / Memory: 2048Mi | CPU: 200m / Memory: 512Mi | CPU: 1000m / Memory: 2048Mi | 1K | 1 ms | 8B | 8B | 161.67 | 0.07 | 9.01 | 166.55 | 8.75 | 185.03 | 7.84 | 0.06 | 185.03 |
-| 1000 | CPU: 200m / Memory: 512Mi  | CPU: 1000m / Memory: 2048Mi | CPU: 200m / Memory: 512Mi | CPU: 1000m / Memory: 2048Mi | CPU: 200m / Memory: 512Mi | CPU: 1000m / Memory: 2048Mi | 5K | 1 ms | 8B | 8B | 34.39 | 1.28 | 163.82 | 37.9 | 148.67 | 380.43 | 14.81 | 0.12 | 378.85 |
-| 1000 | CPU: 200m / Memory: 512Mi  | CPU: 1000m / Memory: 2048Mi | CPU: 200m / Memory: 512Mi | CPU: 1000m / Memory: 2048Mi | CPU: 200m / Memory: 512Mi | CPU: 1000m / Memory: 2048Mi | 10K | 1 ms | 8B | 8B | 16.77 | 4.69 | 600.11 | 38.8 | 259.43 | 2979.71 | 3.38 | 0.03 | 2977.71 |
-| 1000 | CPU: 200m / Memory: 512Mi  | CPU: 1000m / Memory: 2048Mi | CPU: 200m / Memory: 512Mi | CPU: 1000m / Memory: 2048Mi | CPU: 200m / Memory: 512Mi | CPU: 1000m / Memory: 2048Mi | 100K | 1 ms | 8B | 8B| 158.74 | 4.92 | 629.59 | 158.08 | 632.59 | 8773.48 | 11.40 | 0.09 | 8773.48 |
-| 1000 | CPU: 200m / Memory: 512Mi  | CPU: 1000m / Memory: 2048Mi | CPU: 200m / Memory: 512Mi | CPU: 1000m / Memory: 2048Mi | CPU: 200m / Memory: 512Mi | CPU: 1000m / Memory: 2048Mi | 1M | 1 ms | 8B | 8B | **X** | **X**  | **X**  | **X**  | **X**  | **X**  | **X**  | **X**  | **X**  |
-| 10000 | CPU: 200m / Memory: 512Mi  | CPU: 1000m / Memory: 2048Mi | CPU: 200m / Memory: 512Mi | CPU: 1000m / Memory: 2048Mi | CPU: 200m / Memory: 512Mi | CPU: 1000m / Memory: 2048Mi | 1K | 1 ms | 8B | 8B | **X** | **X**  | **X**  | **X**  | **X**  | **X**  | **X**  | **X**  | **X**  |
-| 10000 | CPU: 200m / Memory: 512Mi  | CPU: 1000m / Memory: 2048Mi | CPU: 200m / Memory: 512Mi | CPU: 1000m / Memory: 2048Mi | CPU: 200m / Memory: 512Mi | CPU: 1000m / Memory: 2048Mi | 5K | 1 ms | 8B | 8B | **X** | **X**  | **X**  | **X**  | **X**  | **X**  | **X**  | **X**  | **X**  |
-| 10000 | CPU: 200m / Memory: 512Mi  | CPU: 1000m / Memory: 2048Mi | CPU: 200m / Memory: 512Mi | CPU: 1000m / Memory: 2048Mi | CPU: 200m / Memory: 512Mi | CPU: 1000m / Memory: 2048Mi | 10K | 1 ms | 8B | 8B| **X** | **X**  | **X**  | **X**  | **X**  | **X**  | **X**  | **X**  | **X**  |
-| 10000 | CPU: 200m / Memory: 512Mi  | CPU: 1000m / Memory: 2048Mi | CPU: 200m / Memory: 512Mi | CPU: 1000m / Memory: 2048Mi | CPU: 200m / Memory: 512Mi | CPU: 1000m / Memory: 2048Mi | 100K | 1 ms | 8B | 8B| **X** | **X**  | **X**  | **X**  | **X**  | **X**  | **X**  | **X**  | **X**  |
-| 10000 | CPU: 200m / Memory: 512Mi  | CPU: 1000m / Memory: 2048Mi | CPU: 200m / Memory: 512Mi | CPU: 1000m / Memory: 2048Mi | CPU: 200m / Memory: 512Mi | CPU: 1000m / Memory: 2048Mi | 1M | 1 ms | 8B | 8B | **X** | **X**  | **X**  | **X**  | **X**  | **X**  | **X**  | **X**  | **X**  |
-
-#### Bench
-
-| Number of pods | Resource requests per control-plane| Resource limits per control-plane| Resource requests per scheduling-agent| Resource limits per scheduling-agent| Resource requests per worker | Resource limits for per worker | Number of tasks | Task workload duration | Input payload size | Output payload size | Duration of submissions (s) | Duration of processing (s) | Throughput for processing (tasks/s) | Duration of retrieving results (s) | Total time (s) |
-| :---    | :---    | :---    | :---   |  :---   |  :----:  |    ---: |  :----:  |    ---: |    ---: |    ---: |    ---: |    ---: |    ---: |    ---: |    ---: |
-| 100 | CPU: 200m / Memory: 512Mi  | CPU: 1000m / Memory: 2048Mi | CPU: 200m / Memory: 512Mi | CPU: 1000m / Memory: 2048Mi | CPU: 200m / Memory: 512Mi | CPU: 1000m / Memory: 2048Mi | 1K | 1 ms | 8B | 8B | 6.17 | 17.4 | 163.05 | 14.98 | 38.61 |
-| 100 | CPU: 200m / Memory: 512Mi  | CPU: 1000m / Memory: 2048Mi | CPU: 200m / Memory: 512Mi | CPU: 1000m / Memory: 2048Mi | CPU: 200m / Memory: 512Mi | CPU: 1000m / Memory: 2048Mi | 5K | 1 ms | 8B | 8B | 25.32 | 93.45 | 181.77 | 77.72 | 195.53 |
-| 100 | CPU: 200m / Memory: 512Mi  | CPU: 1000m / Memory: 2048Mi | CPU: 200m / Memory: 512Mi | CPU: 1000m / Memory: 2048Mi | CPU: 200m / Memory: 512Mi | CPU: 1000m / Memory: 2048Mi | 10K | 1 ms | 8B | 8B | 53.76 | 203.23 | 186.8 | 168.08 | 425 |
-| 100 | CPU: 200m / Memory: 512Mi  | CPU: 1000m / Memory: 2048Mi | CPU: 200m / Memory: 512Mi | CPU: 1000m / Memory: 2048Mi | CPU: 200m / Memory: 512Mi | CPU: 1000m / Memory: 2048Mi | 100K | 1 ms | 8B | 8B| 650.33 | 1987.38 | 153.87 | 2482.16 | 5119.94 |
-| 100 | CPU: 200m / Memory: 512Mi  | CPU: 1000m / Memory: 2048Mi | CPU: 200m / Memory: 512Mi | CPU: 1000m / Memory: 2048Mi | CPU: 200m / Memory: 512Mi | CPU: 1000m / Memory: 2048Mi | 1M | 1 ms | 8B | 8B  | **X** | **X** | **X** | **X** | **X** |
-| 1000 | CPU: 200m / Memory: 512Mi  | CPU: 1000m / Memory: 2048Mi | CPU: 200m / Memory: 512Mi | CPU: 1000m / Memory: 2048Mi | CPU: 200m / Memory: 512Mi | CPU: 1000m / Memory: 2048Mi | 1K | 1 ms | 8B | 8B |  |  |  |  |  |
-| 1000 | CPU: 200m / Memory: 512Mi  | CPU: 1000m / Memory: 2048Mi | CPU: 200m / Memory: 512Mi | CPU: 1000m / Memory: 2048Mi | CPU: 200m / Memory: 512Mi | CPU: 1000m / Memory: 2048Mi | 5K | 1 ms | 8B | 8B |  |  |  |  |  |
-| 1000 | CPU: 200m / Memory: 512Mi  | CPU: 1000m / Memory: 2048Mi | CPU: 200m / Memory: 512Mi | CPU: 1000m / Memory: 2048Mi | CPU: 200m / Memory: 512Mi | CPU: 1000m / Memory: 2048Mi | 10K | 1 ms | 8B | 8B|  |  |  |  |  |
-| 1000 | CPU: 200m / Memory: 512Mi  | CPU: 1000m / Memory: 2048Mi | CPU: 200m / Memory: 512Mi | CPU: 1000m / Memory: 2048Mi | CPU: 200m / Memory: 512Mi | CPU: 1000m / Memory: 2048Mi | 100K | 1 ms | 8B | 8B|  |  |  |  |  |
-| 1000 | CPU: 200m / Memory: 512Mi  | CPU: 1000m / Memory: 2048Mi | CPU: 200m / Memory: 512Mi | CPU: 1000m / Memory: 2048Mi | CPU: 200m / Memory: 512Mi | CPU: 1000m / Memory: 2048Mi | 1M | 1 ms | 8B | 8B |  |  |  |  |  |
-| 10000 | CPU: 200m / Memory: 512Mi  | CPU: 1000m / Memory: 2048Mi | CPU: 200m / Memory: 512Mi | CPU: 1000m / Memory: 2048Mi | CPU: 200m / Memory: 512Mi | CPU: 1000m / Memory: 2048Mi | 1K | 1 ms | 8B | 8B |  |  |  |  |  |
-| 10000 | CPU: 200m / Memory: 512Mi  | CPU: 1000m / Memory: 2048Mi | CPU: 200m / Memory: 512Mi | CPU: 1000m / Memory: 2048Mi | CPU: 200m / Memory: 512Mi | CPU: 1000m / Memory: 2048Mi | 5K | 1 ms | 8B | 8B |  |  |  |  |  |
-| 10000 | CPU: 200m / Memory: 512Mi  | CPU: 1000m / Memory: 2048Mi | CPU: 200m / Memory: 512Mi | CPU: 1000m / Memory: 2048Mi | CPU: 200m / Memory: 512Mi | CPU: 1000m / Memory: 2048Mi | 10K | 1 ms | 8B | 8B|  |  |  |  |  |
-| 10000 | CPU: 200m / Memory: 512Mi  | CPU: 1000m / Memory: 2048Mi | CPU: 200m / Memory: 512Mi | CPU: 1000m / Memory: 2048Mi | CPU: 200m / Memory: 512Mi | CPU: 1000m / Memory: 2048Mi | 100K | 1 ms | 8B | 8B|  |  |  |  |  |
-| 10000 | CPU: 200m / Memory: 512Mi  | CPU: 1000m / Memory: 2048Mi | CPU: 200m / Memory: 512Mi | CPU: 1000m / Memory: 2048Mi | CPU: 200m / Memory: 512Mi | CPU: 1000m / Memory: 2048Mi | 1M | 1 ms | 8B | 8B |  |  |  |  |  |
-
-#### HtcMock
-
-| Number of pods | Resource requests per control-plane| Resource limits per control-plane| Resource requests per scheduling-agent| Resource limits per scheduling-agent| Resource requests per worker | Resource limits for per worker | Number of tasks | Aggregation level | Task workload duration | Input payload size | Output payload size | Duration of submissions (s) | Duration of processing (s) | Throughput for processing (tasks/s) | Duration of retrieving results (s) | Total time (s) |
-| :---    | :---    | :---    | :---   |  :---   |  :----:  |    ---: |  :----:  |    ---: |    ---: |    ---: |    ---: |    ---: |    ---: |    ---: |    ---: |    ---: | 
-| 100 | CPU: 200m / Memory: 512Mi  | CPU: 1000m / Memory: 2048Mi | CPU: 200m / Memory: 512Mi | CPU: 1000m / Memory: 2048Mi | CPU: 200m / Memory: 512Mi | CPU: 1000m / Memory: 2048Mi | 1K | 1 | 1 ms | 8B | 8B |  |  |  |  |  |
-| 100 | CPU: 200m / Memory: 512Mi  | CPU: 1000m / Memory: 2048Mi | CPU: 200m / Memory: 512Mi | CPU: 1000m / Memory: 2048Mi | CPU: 200m / Memory: 512Mi | CPU: 1000m / Memory: 2048Mi | 5K | 5 | 1 ms | 8B | 8B |  |  |  |  |  |
-| 100 | CPU: 200m / Memory: 512Mi  | CPU: 1000m / Memory: 2048Mi | CPU: 200m / Memory: 512Mi | CPU: 1000m / Memory: 2048Mi | CPU: 200m / Memory: 512Mi | CPU: 1000m / Memory: 2048Mi | 10K | 10 | 1 ms | 8B | 8B |  |  |  |  |  |
-| 100 | CPU: 200m / Memory: 512Mi  | CPU: 1000m / Memory: 2048Mi | CPU: 200m / Memory: 512Mi | CPU: 1000m / Memory: 2048Mi | CPU: 200m / Memory: 512Mi | CPU: 1000m / Memory: 2048Mi | 100K | 100 | 1 ms | 8B | 8B|  |  |  |  |  |
-| 100 | CPU: 200m / Memory: 512Mi  | CPU: 1000m / Memory: 2048Mi | CPU: 200m / Memory: 512Mi | CPU: 1000m / Memory: 2048Mi | CPU: 200m / Memory: 512Mi | CPU: 1000m / Memory: 2048Mi | 1M | 1000 | 1 ms | 8B | 8B  |  |  |  |  |  |
-| 1000 | CPU: 200m / Memory: 512Mi  | CPU: 1000m / Memory: 2048Mi | CPU: 200m / Memory: 512Mi | CPU: 1000m / Memory: 2048Mi | CPU: 200m / Memory: 512Mi | CPU: 1000m / Memory: 2048Mi | 1K | 1 | 1 ms | 8B | 8B |  |  |  |  |  |
-| 1000 | CPU: 200m / Memory: 512Mi  | CPU: 1000m / Memory: 2048Mi | CPU: 200m / Memory: 512Mi | CPU: 1000m / Memory: 2048Mi | CPU: 200m / Memory: 512Mi | CPU: 1000m / Memory: 2048Mi | 5K | 5 | 1 ms | 8B | 8B |  |  |  |  |  |
-| 1000 | CPU: 200m / Memory: 512Mi  | CPU: 1000m / Memory: 2048Mi | CPU: 200m / Memory: 512Mi | CPU: 1000m / Memory: 2048Mi | CPU: 200m / Memory: 512Mi | CPU: 1000m / Memory: 2048Mi | 10K | 10 | 1 ms | 8B | 8B |  |  |  |  |  |
-| 1000 | CPU: 200m / Memory: 512Mi  | CPU: 1000m / Memory: 2048Mi | CPU: 200m / Memory: 512Mi | CPU: 1000m / Memory: 2048Mi | CPU: 200m / Memory: 512Mi | CPU: 1000m / Memory: 2048Mi | 100K | 100 | 1 ms | 8B | 8B|  |  |  |  |  |
-| 1000 | CPU: 200m / Memory: 512Mi  | CPU: 1000m / Memory: 2048Mi | CPU: 200m / Memory: 512Mi | CPU: 1000m / Memory: 2048Mi | CPU: 200m / Memory: 512Mi | CPU: 1000m / Memory: 2048Mi | 1M | 1000 | 1 ms | 8B | 8B  |  |  |  |  |  |
-| 10000 | CPU: 200m / Memory: 512Mi  | CPU: 1000m / Memory: 2048Mi | CPU: 200m / Memory: 512Mi | CPU: 1000m / Memory: 2048Mi | CPU: 200m / Memory: 512Mi | CPU: 1000m / Memory: 2048Mi | 1K | 1 | 1 ms | 8B | 8B |  |  |  |  |  |
-| 10000 | CPU: 200m / Memory: 512Mi  | CPU: 1000m / Memory: 2048Mi | CPU: 200m / Memory: 512Mi | CPU: 1000m / Memory: 2048Mi | CPU: 200m / Memory: 512Mi | CPU: 1000m / Memory: 2048Mi | 5K | 5 | 1 ms | 8B | 8B |  |  |  |  |  |
-| 10000 | CPU: 200m / Memory: 512Mi  | CPU: 1000m / Memory: 2048Mi | CPU: 200m / Memory: 512Mi | CPU: 1000m / Memory: 2048Mi | CPU: 200m / Memory: 512Mi | CPU: 1000m / Memory: 2048Mi | 10K | 10 | 1 ms | 8B | 8B |  |  |  |  |  |
-| 10000 | CPU: 200m / Memory: 512Mi  | CPU: 1000m / Memory: 2048Mi | CPU: 200m / Memory: 512Mi | CPU: 1000m / Memory: 2048Mi | CPU: 200m / Memory: 512Mi | CPU: 1000m / Memory: 2048Mi | 100K | 100 | 1 ms | 8B | 8B|  |  |  |  |  |
-| 10000 | CPU: 200m / Memory: 512Mi  | CPU: 1000m / Memory: 2048Mi | CPU: 200m / Memory: 512Mi | CPU: 1000m / Memory: 2048Mi | CPU: 200m / Memory: 512Mi | CPU: 1000m / Memory: 2048Mi | 1M | 1000 | 1 ms | 8B | 8B  |  |  |  |  |  |
-=======
 | 100 | CPU: 200m / Memory: 512Mi  | CPU: 1000m / Memory: 2048Mi | CPU: 1000m / Memory: 256Mi | CPU: 2000m / Memory: 2048Mi | CPU: 500m / Memory: 512Mi | CPU: 1000m / Memory: 2048Mi | 1K | 1 ms | 8B | 8B | 1 | 7.79 | 997.74 | 3.63 | 274.80 | 22.67 | 44.1 | 0.34 | 23.41 |
 | 100 | CPU: 200m / Memory: 512Mi  | CPU: 1000m / Memory: 2048Mi | CPU: 1000m / Memory: 256Mi | CPU: 2000m  / Memory: 2048Mi | CPU: 500m / Memory: 512Mi | CPU: 1000m / Memory: 2048Mi | 5K | 1 ms | 8B | 8B | 4.53 | 8.61 | 1101.45 | 4.89 | 1022.29 | 97.3 | 51.38 | 0.40 | 98.11 |
 | 100 | CPU: 200m / Memory: 512Mi  | CPU: 1000m / Memory: 2048Mi | CPU: 1000m / Memory: 256Mi | CPU: 2000m  / Memory: 2048Mi | CPU: 500m / Memory: 512Mi | CPU: 1000m / Memory: 2048Mi | 10K | 1 ms | 8B | 8B | 9.91 | 7.88 | 1008.70 | 9.55 | 1046.57 | 195.72 | 51.09 | 0.40 | 196.46 |
@@ -234,7 +170,6 @@
 | 10000 | CPU: 200m / Memory: 512Mi  | CPU: 1000m / Memory: 2048Mi |CPU: 1000m / Memory: 256Mi | CPU: 2000m  / Memory: 2048Mi | CPU: 500m / Memory: 512Mi | CPU: 1000m / Memory: 2048Mi | 10K | 10 | 1 ms | 8B | 8B |  |  |  |  |
 | 10000 | CPU: 200m / Memory: 512Mi  | CPU: 1000m / Memory: 2048Mi | CPU: 1000m / Memory: 256Mi | CPU: 2000m  / Memory: 2048Mi | CPU: 500m / Memory: 512Mi | CPU: 1000m / Memory: 2048Mi | 100K | 100 | 1 ms | 8B | 8B|  |  |  |  |
 | 10000 | CPU: 200m / Memory: 512Mi  | CPU: 1000m / Memory: 2048Mi | CPU: 1000m / Memory: 256Mi | CPU: 2000m  / Memory: 2048Mi | CPU: 500m / Memory: 512Mi | CPU: 1000m / Memory: 2048Mi | 1M | 1000 | 1 ms | 8B | 8B  |  |  |  |  |
->>>>>>> e38ef908
 
 
 ## Submission scalability tests
@@ -247,17 +182,6 @@
 
 | Number of pods | Resource requests per control-plane| Resource limits per control-plane| Resource requests per scheduling-agent| Resource limits per scheduling-agent| Resource requests per worker | Resource limits for per worker | Number of tasks | Task workload duration | Input payload size | Output payload size | Duration of submissions (s) | Upload speed (s) | Throughtput for submissions (tasks/s) | Duration of processing (s) | Throughput for processing (tasks/s) | Duration of retrieving results (s) | Throughtput for retrieving results (tasks/s) | Download speed (s) | Total time (s) |
 | :---    | :---    | :---    | :---   |  :---   |  :----:  |    ---: |  :----:  |    ---: |    ---: |    ---: |    ---: |    ---: |    ---: |    ---: |    ---: |    ---: |    ---: |    ---: |    ---: |
-<<<<<<< HEAD
-| 100 | CPU: 200m / Memory: 512Mi  | CPU: 1000m / Memory: 2048Mi | CPU: 200m / Memory: 512Mi | CPU: 1000m / Memory: 2048Mi | CPU: 200m / Memory: 512Mi | CPU: 1000m / Memory: 2048Mi | 10K | 1KB | 5 | 1 |  |  |  |  |  |  |  |  |  |
-| 100 | CPU: 200m / Memory: 512Mi  | CPU: 1000m / Memory: 2048Mi | CPU: 200m / Memory: 512Mi | CPU: 1000m / Memory: 2048Mi | CPU: 200m / Memory: 512Mi | CPU: 1000m / Memory: 2048Mi | 10K | 10KB | 5 | 5 |  |  |  |  |  |  |  |  |  |
-| 100 | CPU: 200m / Memory: 512Mi  | CPU: 1000m / Memory: 2048Mi | CPU: 200m / Memory: 512Mi | CPU: 1000m / Memory: 2048Mi | CPU: 200m / Memory: 512Mi | CPU: 1000m / Memory: 2048Mi | 10K | 100KB | 5 | 10 |  |  |  |  |  |  |  |  |  |
-| 100 | CPU: 200m / Memory: 512Mi  | CPU: 1000m / Memory: 2048Mi | CPU: 200m / Memory: 512Mi | CPU: 1000m / Memory: 2048Mi | CPU: 200m / Memory: 512Mi | CPU: 1000m / Memory: 2048Mi | 100K | 1KB | 5 | 1 |  |  |  |  |  |  |  |  |  |
-| 100 | CPU: 200m / Memory: 512Mi  | CPU: 1000m / Memory: 2048Mi | CPU: 200m / Memory: 512Mi | CPU: 1000m / Memory: 2048Mi | CPU: 200m / Memory: 512Mi | CPU: 1000m / Memory: 2048Mi | 100K | 10KB | 5 | 5 |  |  |  |  |  |  |  |  |  |
-| 100 | CPU: 200m / Memory: 512Mi  | CPU: 1000m / Memory: 2048Mi | CPU: 200m / Memory: 512Mi | CPU: 1000m / Memory: 2048Mi | CPU: 200m / Memory: 512Mi | CPU: 1000m / Memory: 2048Mi | 100K | 100KB | 5 | 10 |  |  |  |  |  |  |  |  |  |
-| 100 | CPU: 200m / Memory: 512Mi  | CPU: 1000m / Memory: 2048Mi | CPU: 200m / Memory: 512Mi | CPU: 1000m / Memory: 2048Mi | CPU: 200m / Memory: 512Mi | CPU: 1000m / Memory: 2048Mi | 1M | 1KB | 5 | 1 |  |  |  |  |  |  |  |  |  |
-| 100 | CPU: 200m / Memory: 512Mi  | CPU: 1000m / Memory: 2048Mi | CPU: 200m / Memory: 512Mi | CPU: 1000m / Memory: 2048Mi | CPU: 200m / Memory: 512Mi | CPU: 1000m / Memory: 2048Mi | 1M | 10KB | 5 | 5 |  |  |  |  |  |  |  |  |  |
-| 100 | CPU: 200m / Memory: 512Mi  | CPU: 1000m / Memory: 2048Mi | CPU: 200m / Memory: 512Mi | CPU: 1000m / Memory: 2048Mi | CPU: 200m / Memory: 512Mi | CPU: 1000m / Memory: 2048Mi | 1M | 100KB | 5 | 10 |  |  |  |  |  |  |  |  |  |
-=======
 | 100 | CPU: 200m / Memory: 512Mi  | CPU: 1000m / Memory: 2048Mi | CPU: 1000m / Memory: 256Mi| CPU: 2000m / Memory: 2048Mi | CPU: 500m / Memory: 512Mi | CPU: 1000m / Memory: 2048Mi | 10K | 1KB | 5 | 1 |  |  |  |  |  |  |  |  |  |
 | 100 | CPU: 200m / Memory: 512Mi  | CPU: 1000m / Memory: 2048Mi |CPU: 1000m / Memory: 256Mi | CPU: 2000m  / Memory: 2048Mi |CPU: 500m / Memory: 512Mi | CPU: 1000m / Memory: 2048Mi | 10K | 10KB | 5 | 5 |  |  |  |  |  |  |  |  |  |
 | 100 | CPU: 200m / Memory: 512Mi  | CPU: 1000m / Memory: 2048Mi | CPU: 1000m / Memory: 256Mi | CPU: 2000m  / Memory: 2048Mi | CPU: 500m / Memory: 512Mi | CPU: 1000m / Memory: 2048Mi | 10K | 100KB | 5 | 10 |  |  |  |  |  |  |  |  |  |
@@ -267,17 +191,12 @@
 | 100 | CPU: 200m / Memory: 512Mi  | CPU: 1000m / Memory: 2048Mi | CPU: 1000m / Memory: 256Mi| CPU: 2000m / Memory: 2048Mi | CPU: 500m / Memory: 512Mi | CPU: 1000m / Memory: 2048Mi | 1M | 1KB | 5 | 1 |  |  |  |  |  |  |  |  |  |
 | 100 | CPU: 200m / Memory: 512Mi  | CPU: 1000m / Memory: 2048Mi |CPU: 1000m / Memory: 256Mi | CPU: 2000m / Memory: 2048Mi | CPU: 500m/ Memory: 512Mi | CPU: 1000m / Memory: 2048Mi | 1M | 10KB | 5 | 5 |  |  |  |  |  |  |  |  |  |
 | 100 | CPU: 200m / Memory: 512Mi  | CPU: 1000m / Memory: 2048Mi | CPU: 1000m / Memory: 256Mi | CPU: 2000m  / Memory: 2048Mi | CPU: 500m / Memory: 512Mi | CPU: 1000m / Memory: 2048Mi | 1M | 100KB | 5 | 10 |  |  |  |  |  |  |  |  |  |
->>>>>>> e38ef908
 
 
 ## Other tests
     
 | Number of pods | Resource requests per control-plane| Resource limits per control-plane| Resource requests per scheduling-agent| Resource limits per scheduling-agent| Resource requests per worker | Resource limits for per worker | Number of tasks | Task workload duration | Input payload size | Output payload size | Duration of submissions (s) | Upload speed (s) | Throughtput for submissions (tasks/s) | Duration of processing (s) | Throughput for processing (tasks/s) | Duration of retrieving results (s) | Throughtput for retrieving results (tasks/s) | Download speed (s) | Total time (s) |
 | :---    | :---    | :---    | :---   |  :---   |  :----:  |    ---: |  :----:  |    ---: |    ---: |    ---: |    ---: |    ---: |    ---: |    ---: |    ---: |    ---: |    ---: |    ---: |    ---: |
-<<<<<<< HEAD
-| 80K | CPU: 200m / Memory: 512Mi  | CPU: 1000m / Memory: 2048Mi | CPU: 200m / Memory: 512Mi | CPU: 1000m / Memory: 2048Mi | 1 | CPU: 1000m / Memory: 2048Mi | 300M | 1s | 1KB | 1KB |  |  |  |  |  |  |  |  |  |
-=======
 | 80K | CPU: 200m / Memory: 512Mi  | CPU: 1000m / Memory: 2048Mi | CPU: 1000m / Memory: 256Mi | CPU: 2000m  / Memory: 2048Mi | 1 | CPU: 1000m / Memory: 2048Mi | 300M | 1s | 1KB | 1KB |  |  |  |  |  |  |  |  |  |
->>>>>>> e38ef908
 
 This document will be completed in the future with more tests to target more detailed and deeper ArmoniK's features and components.