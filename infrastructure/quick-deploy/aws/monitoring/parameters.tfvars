--- conflicted
+++ resolved
@@ -80,22 +80,14 @@
   }
   metrics_exporter           = {
     image              = "125796369274.dkr.ecr.eu-west-3.amazonaws.com/metrics-exporter"
-<<<<<<< HEAD
-    tag                = "0.6.1-jgimprovecancellation.339.716b9aad"
-=======
     tag                = "0.6.1-jgimprovecancellation.341.8b7f2494"
->>>>>>> ec3596b1
     image_pull_secrets = ""
     service_type       = "ClusterIP"
     node_selector      = { "grid/type" = "Operator" }
   }
   partition_metrics_exporter = {
     image              = "125796369274.dkr.ecr.eu-west-3.amazonaws.com/partition-metrics-exporter"
-<<<<<<< HEAD
-    tag                = "0.6.1-jgimprovecancellation.339.716b9aad"
-=======
     tag                = "0.6.1-jgimprovecancellation.341.8b7f2494"
->>>>>>> ec3596b1
     image_pull_secrets = ""
     service_type       = "ClusterIP"
     node_selector      = { "grid/type" = "Operator" }
