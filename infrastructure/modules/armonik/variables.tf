--- conflicted
+++ resolved
@@ -29,7 +29,6 @@
   type        = any
 }
 
-<<<<<<< HEAD
 # Parameters of ingress
 variable "ingress" {
   description = "Parameters of the ingress controller"
@@ -55,7 +54,6 @@
     tls                = bool
     mtls               = bool
   })
-
   validation {
     error_message = "Ingress mTLS requires TLS to be enabled."
     condition     = var.ingress != null ? !var.ingress.mtls || var.ingress.tls : true
@@ -64,7 +62,8 @@
     error_message = "Without TLS, http_port and grpc_port must be different."
     condition     = var.ingress != null ? var.ingress.http_port != var.ingress.grpc_port || var.ingress.tls : true
   }
-=======
+}
+
 # Polling delay to MongoDB
 # according to the size of the task and/or the application
 variable "mongodb_polling_delay" {
@@ -73,7 +72,6 @@
     min_polling_delay = string
     max_polling_delay = string
   })
->>>>>>> 69875f69
 }
 
 # Parameters of control plane
