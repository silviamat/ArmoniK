# Changelog

<<<<<<< HEAD
## [main](https://github.com/aneoconsulting/armonik/tree/main) (2022-06-22)

## [v2.8.0](https://github.com/aneoconsulting/armonik/tree/v2.8.0) (2022-06-22)

Added
-

* Add admin GUI

Changed
-

* Rootless docker images for ArmoniK
* Replace ports of ArmoniK components' containers from 80 to 1080
* Refactoring tasks creation in ArmoniK Core
* Update database scheme: replace sessions options from string to object, add creation date in the session object
* Refactoring RequestProcessor
=======
## [main](https://github.com/aneoconsulting/armonik/tree/main) (2022-06-09)

## [v2.7.3](https://github.com/aneoconsulting/armonik/tree/v2.7.3) (2022-06-09)
>>>>>>> eba9fb77

Fixed
-

<<<<<<< HEAD
* Fix GetTaskStatus exception when task ID does not exist
=======
* Fix strong name for Armonik.API

>>>>>>> eba9fb77

## [v2.7.2](https://github.com/aneoconsulting/armonik/tree/v2.7.2) (2022-06-02)

Removed
-

* Remove Armonik.Proto project and merge into Armonik.Extension.API

Added
-

* Add HealthCheck for Worker Service
* Add Strong name for Client Assemblies
* Ingress option to avoid grpc timeout exception
* Add list session for Administration API
* Add infrastructure for Admin GUI

Changed
-

* Fix Issue with Properties object in datasynapse client sdk
* Fix issue with Gateway timeout Error 504
* Supply Strong name in Client Extension.CSharp for .Net 4.8 Libraries
* Update Proto API in Extensions.CSharp
* Fix Cancel Session
* Fix issue with requested Adress Localhost:80
* Fix issue with large task request

## [v2.7.1](https://github.com/aneoconsulting/armonik/tree/v2.7.1) (2022-05-17)

Removed
-

* Ignore IdleReplicaCount option in KEDA SacledObject Helm chart
* Delete idle_replica_count parameter in HPA of compute plane
* Remove GetStatus for TryGetResult

Added
-

* Add annotations in the Kubernetes deployments of ArmoniK components. The user who deploys ArmoniK can fill the
  annotations via the parameters.tfvars
* Add tags in Terraform sources for AWS resources (VPC, ECR, EKS, AWS ElastiCache, Amazon MQ)
* Add gRPC channel factory to support mTLS in core test clients
* Add tests in fully integrated tests in core
* Update Samples and Extensions.API End to end test to be compliant with .net 4.8

Changed
-

* Upgrade KEDA Helm chart to version 2.7.2
* Upgrade KEDA container images to version 2.7.1
* update Core package dependencies to reduce vulnerabilities
* Expose ClientOptions in Callback OnSessionEnter
* Change default working directory to Application will be executed
* Change to .net 6.0 in WorkerAPI Service

## [v2.7.0](https://github.com/aneoconsulting/armonik/tree/v2.7.0) (2022-05-11)

Removed
-

* Prometheus Adapter is removed and replaced by KEDA
* Remove dispatcher from Polling Agent
* Remove task creating metrics from queued task metrics for HPA

Added
-

* KEDA is used for Horizontal Pod Autoscaling (HPA)
* Use KEDA Prometheus scaler for HPA
* Health check is added in Control plane
* Add stability + larges tests in Polling agent and control plane
* Add configuration management of task priority for ActivMQ
* Add new timeout configuration when no more space left
* Add configuration in ActivMQ to upgrade pending messages in queue to 1OOM messages
* Add Dotnet Framework 4.8 in High level Client API
* Add Retry communication from Client when communication is lost during waiting or getResult
*

Fixed
-

* Fix the problem of multiple APIservice of custom.metrics.k8s.io or external.metrics.k8s.io on the same Kubernetes
  cluster.
* Fix tasks Retry in Polling agent
* Fix HealthCheck in compute plane
* Fix and validated cancel session API
* Fix Issue to fix AssemblyLoadContext in Release

Changed
-

* Improve RequestProcessor
* Change heuristic of task submission (Parent task must finished before to start any subtask)
* The retry will generate new taskId in polling agent manage retry of task internaly
* Add start time, submission time, end time in database to monitor task activities
* Improve performance for LogFunction
* Improve performance by removing dispatcher
* Improve index in MongoDB for access performances
* Improve TryGetResult + Fix when error comes from compute plane
* Manage retry when disrupted communications happen between client and server (Default retry 5 WAITING 200ms)
* Increase VM Size for ActivMQ to manage heavy load
* Change storage type from EFS to EBS

## [v2.6.0](https://github.com/aneoconsulting/armonik/tree/v2.6.0) (2022-05-06)

Added
-

* Add Ingress with no SSL, TLS and mTLS functionalities (Default: no SSL)

## [v2.5.2](https://github.com/aneoconsulting/armonik/tree/v2.5.2) (2022-03-28)

Added
-

* Add multiarch images for ArmoniK Core (Control plane, Polling agent, and Metrics exporter)
* Add health checks for Polling agent
* Add Ssl options in API to connect with https protocol
* Add new constructor for GridServer Properties with default Configuration argument
* Add Retry on getResult when Http connections could fail during the result retrieval

Fixed
-

* Fix bugs with deserialization from MongoDB in polling agent and large payloads
* Fix bugs with TryGetResults

## [v2.5.1](https://github.com/aneoconsulting/armonik/tree/v2.5.1) (2022-03-16)

Added
-

* New feature to call static method in GridServer service
* Add default serialization on native array (double[], float[], long[] int[] and so on)

Fixed
-

* Fix messages reinserted in the queue instead of being deleted
* Fix the crashes due to MongoDB
* Fix result storage after task processing
* Fix issue with Properties in GridServer API (One constructor with optional connexion string)
* Fix issue with byte[] in ProtoSerializer
* Fix issue with SessionService in GridServer

## [v2.5.0](https://github.com/aneoconsulting/armonik/tree/v2.5.0) (2022-03-08)

Removed
-

* Remove communication between workers and control-plane

Added
-

* Add metrics exporter of custom metrics of ArmoniK to Prometheus
* Add Prometheus adapter to expose custom metrics of ArmoniK in Kubernetes API service
* Display the custom metrics of ArmoniK in Grafana
* Add Horizontal Pod Autoscaler (HPA) for ArmoniK compute-plane based on the custom metrics
* Add a new low-level API
* Add complementary tags for AWS resources
* Add revision number for application package version

Changed
-

* Improve EKS parameters: full private access to EKS
* Improve logs displaying in Seq

## [v2.4.0](https://github.com/aneoconsulting/armonik/tree/v2.4.0) (2022-02-24)

Removed
-

* Support for external Redis and Htc Mock v1
* Old deployments of storage and ArmoniK

Added
-

* Add liveness, readiness and startup probes for seq
* Add source codes of ArmoniK deployment on local machine in quick-deploy/
* Add source codes of ArmoniK deployment on AWS in quick-deploy/
* Add a script bash to deploy ArmoniK in all-in-one commands
* In addition to Seq, add AWS CloudWatch to monitor application logs of ArmoniK
* The user can configure the *toleration* block of pods via `node_selector` parameter
* Add resource codes for quick deployments on *localhost* and *AWS*
* New Version of nuget package for worker API agent 0.4.0
* New Version of nuget package for ArmoniK core 0.4.1

Changed
-

* Use environment variables instead of configmaps to configure applications in ArmoniK images
* Terraform is used to generate self-signed certificates for ActiveMQ, MongoDB and Redis
* Terraform is used to generate users and passwords for ActiveMQ, MongoDB and Redis
* Certificates and credentials are stored as kubernetes secrets
* ArmoniK expects those secrets as input
* Fluent-bit is used to tail logs and send them to Seq/CloudWatch instead of sending them directly from logger
* Two different implementations of Fluent-bit (the user can choose one of them):
    * As a sidecar in ArmoniK control plane and compute plane
    * As a DaemonSet in each Kubernetes node

## [v2.3.0](https://github.com/aneoconsulting/armonik/tree/v2.3.0) (2022-02-01)

Added
-

* Support for Redis as object storage
* Support for amqp and amqp+ssl protocols
* Add Authentication for MongoDB and encryption in transit (TLS)
* Setup TLS for AMQP, Redis and MongoDB on prem storages
* AWS Virtual Private Cloud (VPC)
* AWS Elastic Kubernetes Service (EKS version 1.21)
* AWS Elastic Container Registry (ECR)
* S3 as shared filesystem for worker containers
* AWS Elasticache (Redis engine version 6.x)
* Amazon MQ (ActiveMQ version 5.16.3)
* Activate CloudWatch logs for :
    * EKS
    * VPC
    * Amazon MQ
* Encryption at rest:
    * VPC flow log in cloudwatch log group
    * EKS cloudwatch log group
    * EKS secrets
    * EBS of EKS nodes
    * ECR
    * S3
    * Elasticache (in transit too)
    * Amazon MQ
* New End-to-End tests mechanism for Symphony API
* New SessionService to manage in multi thread several actives sessions
* New script to deploy ArmoniK on localhost with one script
* New Version of nuget package for worker API agent 0.2.1
* New Version of nuget package for ArmoniK core 0.4.0

Changed
-

* Automate configurations of Kubernetes Kubeadm and K3s onpremise cluster (simulation of onpremise cluster on AWS)

Fixed
-

* Fix issue with multiple Creation of Service (Issue #64)
* Issue with Multi Sessions opened
* Priority check to subtasking. Transfer priority from client to server
* Fix GridServer Service.Submit Signature to return the taskId
* Fix GridServer Service.Execute Signature to return Tuple with TaskId and result object

## [v2.2.0](https://github.com/aneoconsulting/armonik/tree/v2.2.0) (2022-01-17)

Added
-

* GitHub action to deploy ArmoniK infra on GitHub worker and test full integration

changed
-

* New ArmoniK infrastructure:
    * Onpremise for both single node (local machine or VM) and cluster of nodes
    * Split source codes of storage and ArmoniK's components deployments
    * Create an external shared storage, of type host-path on local machine or NFS on a cluster, from which compute
      workers upload their .dll
    * Source codes for dev/test onpremise Kubernetes cluster
* Update ArmoniK.Samples
* Create repositories for control plance, compute plane, Protos and Development kit

Removed
-

* Persistent volumes (PV) and persistent volume claims (PVC) are not used anymore

Fixed
-

* Session stop recrating at each OnInvoke (SendTask) call

## [v2.1.0](https://github.com/aneoconsulting/armonik/tree/v2.1.0) (2022-01-06)

Added
-

* Support for AMQP

## [v2.0.0](https://github.com/aneoconsulting/armonik/tree/v2.0.0) (2021-12-17)

Added
-

* New implementation for the compute plane
* New implementation for the control plane
* New docker images for control plane and compute plane
* Images are prebuilt
* Use Seq to ingest and show logs
* First stage to load dynamically Dll Application
* Dependency and subtasking management and corresponding api
* Priority management and corresponding low level api
* Component management through configuration files or environment variables

Changed
-

* New implementation of Symphony API
* Infrastructure to match the new control plane
* Replace statefulsets by deployments
* Use config maps to configure applications in pods

Removed
-

* NGINX is not needed anymore
* C# deprecated code
* Python deprecated lambdas (previous control plane and agent)

## [v0.9.6](https://github.com/aneoconsulting/armonik/tree/v0.9.6) (2021-12-03)

Changed
-

* Deploy NGINX without using manifest file
* Create separate configuration files for the client/server
* Improve Armonik logs
* Uniformize Armonik API (Client side with ArmonikClient class and hide internal data structures in IServiceContainer)
* Reuse 1.1.1 version of Htc.Mock and add project that implement the interfaces between AmonikClient and Htc.Mock
  interfaces
* Use a Kubernetes secret to connect to Redis (agent/lambda, submit tasks lambda and client)

Added
-

* List of useful scripts ([tools/](./tools)) as displaying logs of compute lambda in agent pods
* Activate dynamodb stream logs and mongodb oplog
* Scripts to process dynamodb stream logs and mongodb oplog so that we can retrieve when tasks change status
* Enrich ArmonikSamples examples
* Create a secret based on SSL/TLS certificates for Redis in Kubernetes

## [v0.9.4](https://github.com/aneoconsulting/armonik/tree/v0.9.4) (2021-11-04)

Fixed
-

* Integration with Htc.Mock
* Debug mode
* Execution of ArmonikSample in AWS

Changed
-

* Create more useful make target to compile only the relevant parts of the project
* Update management of environment variables
* Simplification of folder structure for applications
* Use file and environment variables to track versions of Armonik projects and dependencies
* Compile application client/server on the host instead of inside the build of the images to simplify and accelerate
  compilation

Added
-

* Automatic tag of resources deployed in AWS
* Implement other type of computations in ArmonikSamples
* Ready to used docker image with Armonik installed

## [v0.9.2.RC](https://github.com/aneoconsulting/armonik/tree/v0.9.2.RC) (2021-10-21)

Fixed
-

* Debug mode using BUILD_TYPE=Debug when compiling
* Fix issues with environment variables

## [v0.9.RC](https://github.com/aneoconsulting/armonik/tree/v0.9.RC) (2021-10-19)

Fixed
-

* Deployment in WSL

Changed
-

* Folder structures for applications

Added
-

* Logs and Logger
* Armonik SDK
* Armonik Samples for new SDK
* MongoDB deployment in Kubernetes for Armonik task state DB
* Redis MQ for task message queue

Removed
-

* Dependecies to AWS boto3 in local deployment
* DynamoDB for local deployment
* SQS for local deployment

## [v0.1.8](https://github.com/aneoconsulting/armonik/tree/v0.1.8) (2021-10-14)

Fixed
-

* Remove all proxies from pods

## [v0.1.6](https://github.com/aneoconsulting/armonik/tree/v0.1.6) (2021-10-08)

Fixed
-

* Remove proxy environment variables in pod of client
* Fix and parse the responses of lambda

Changed
-

* Display in realtime information about the executed sample

## [v0.1.4](https://github.com/aneoconsulting/armonik/tree/v0.1.4) (2021-09-29)

Added
-

* Set environment variables of proxy in pods (NO_PROXY, HTTP_PROXY, HTTPS_PROXY, no_proxy, http_proxy, https_proxy)

## [v0.1.2](https://github.com/aneoconsulting/armonik/tree/v0.1.2) (2021-09-22)

Fixed
-

* Fix cancel task lambda and Python example

Changed
-

* Get external IP address on local machine
* Get URL endpoint of Kubernetes services on local machine

## [v0.1.0](https://github.com/aneoconsulting/armonik/tree/v0.1.0) (2021-09-17)

Changed
-

* Deploy LocalStack on local machine
* Replace AWS managed services on local machine
    * DynamoDB on LocalStack
    * SQS on LocalStack
    * AWS ElastiCache replaced by Redis
    * AWS Lambda replaced by Lambda RIE
    * AWS EKS replaced by K3s on Linux and Desktop-docker on Windows
* Code sources for connectors to Armonik resources
* Automate the compilation and the deployment using Makefile

Added
-

* C# code sources for Client and workloads<|MERGE_RESOLUTION|>--- conflicted
+++ resolved
@@ -1,6 +1,5 @@
 # Changelog
 
-<<<<<<< HEAD
 ## [main](https://github.com/aneoconsulting/armonik/tree/main) (2022-06-22)
 
 ## [v2.8.0](https://github.com/aneoconsulting/armonik/tree/v2.8.0) (2022-06-22)
@@ -18,21 +17,18 @@
 * Refactoring tasks creation in ArmoniK Core
 * Update database scheme: replace sessions options from string to object, add creation date in the session object
 * Refactoring RequestProcessor
-=======
-## [main](https://github.com/aneoconsulting/armonik/tree/main) (2022-06-09)
+
+Fixed
+-
+
+* Fix GetTaskStatus exception when task ID does not exist
 
 ## [v2.7.3](https://github.com/aneoconsulting/armonik/tree/v2.7.3) (2022-06-09)
->>>>>>> eba9fb77
-
-Fixed
--
-
-<<<<<<< HEAD
-* Fix GetTaskStatus exception when task ID does not exist
-=======
+
+Fixed
+-
+
 * Fix strong name for Armonik.API
-
->>>>>>> eba9fb77
 
 ## [v2.7.2](https://github.com/aneoconsulting/armonik/tree/v2.7.2) (2022-06-02)
 
