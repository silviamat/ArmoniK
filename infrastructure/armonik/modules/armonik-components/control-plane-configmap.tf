--- conflicted
+++ resolved
@@ -83,11 +83,7 @@
   },
   "Redis": {
     "EndpointUrl": "${var.storage_endpoint_url.redis.url}",
-<<<<<<< HEAD
-    "SslHost": "127.0.0.1",
-=======
     "CredentialsPath": "/redis/redis_credentials",
->>>>>>> 22f1aad9
     "Timeout": 30000,
     "InstanceName" : "ArmoniKRedis",
     "ClientName" : "ArmoniK.Control",
