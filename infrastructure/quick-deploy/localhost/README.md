# Table of contents

- [Introduction](#introduction)
- [Prerequisites](#prerequisites)
- [Install Kubernetes](#install-kubernetes)
- [Set environment variables](#set-environment-variables)
- [Deploy](#deploy)
    - [Kubernetes namespace](#kubernetes-namespace)
    - [KEDA](#keda)
    - [Storage](#storage)
    - [Monitoring](#monitoring)
    - [ArmoniK](#armonik)
- [Script bash all-in-one](#script-bash-all-in-one)
- [Quick tests](#quick-tests)
    - [Seq webserver](#seq-webserver)
    - [Tests](#tests)
- [Clean-up](#clean-up)

# Introduction

Hereafter, You have instructions to deploy ArmoniK on dev/test environment upon your local machine.

The infrastructure is composed of:

* [KEDA](https://keda.sh/)
* Storage:
    * ActiveMQ
    * MongoDB
    * Redis
* Monitoring:
    * Fluent-bit
    * Grafana
    * Metrics exporter
    * Prometheus
    * Prometheus Adapter
    * Seq server for structured log data of ArmoniK
* ArmoniK:
    * Control plane
    * Compute plane:
        * polling agent
        * workers

# Prerequisites

The following software or tool should be installed upon your local Linux machine:

* If You have Windows machine, You can install [WSL 2](docs/wsl2.md)
* [Docker](https://docs.docker.com/engine/install/)
* [GNU make](https://www.gnu.org/software/make/)
* [JQ](https://stedolan.github.io/jq/download/)
* [Kubectl](https://kubernetes.io/docs/tasks/tools/install-kubectl-linux/)
* [Helm](https://helm.sh/docs/intro/install/)
* [Openssl](https://www.howtoforge.com/tutorial/how-to-install-openssl-from-source-on-linux/)
* [Terraform](https://learn.hashicorp.com/tutorials/terraform/install-cli)
* [.NET](https://docs.microsoft.com/en-us/dotnet/core/install/linux)

# Install Kubernetes

You must have a Kubernetes on your local machine to install ArmoniK. If not, You can follow instructions in one of the
following documentation [Install Kubernetes on dev/test local machine](docs/k3s.md).

# Set environment variables

From the **root** of the repository, position yourself in directory `infrastructure/quick-deploy/localhost`.

```bash
cd infrastructure/quick-deploy/localhost
```

You need to set a list of environment variables [envvars.sh](envvars.sh) :

```bash
source envvars.sh
```

**or:**

```bash
export ARMONIK_KUBERNETES_NAMESPACE="armonik"
export ARMONIK_SHARED_HOST_PATH="${HOME}/data"
export ARMONIK_FILE_STORAGE_FILE="HostPath"
export ARMONIK_FILE_SERVER_IP=""
export KEDA_KUBERNETES_NAMESPACE="default"
```

where:

- `ARMONIK_KUBERNETES_NAMESPACE`: is the namespace in Kubernetes for ArmoniK
- `ARMONIK_SHARED_HOST_PATH`: is the filesystem on your local machine shared with workers of ArmoniK
- `ARMONIK_FILE_STORAGE_FILE`: is the type of the filesystem which can be one of `HostPath` or `NFS`
- `ARMONIK_FILE_SERVER_IP`: is the IP of the network filesystem if `ARMONIK_SHARED_HOST_PATH=NFS`
- `KEDA_KUBERNETES_NAMESPACE`: is the namespace in Kubernetes for [KEDA](https://keda.sh/)

# Deploy

**First**, You must create the `host_path="${HOME}/data"` directory which will be shared with ArmoniK worker pods (
see [storage/parameters.tfvars](storage/parameters.tfvars)):

```bash
mkdir -p "${ARMONIK_SHARED_HOST_PATH}"
```

## Kubernetes namespace

You create a Kubernetes namespace for ArmoniK and another for [KEDA](https://keda.sh/) with the names set in the environment
variables`ARMONIK_KUBERNETES_NAMESPACE` and `KEDA_KUBERNETES_NAMESPACE`:

```bash
make create-namespace
```

## KEDA

The parameters of KEDA are defined in [keda/parameters.tfvars](keda/parameters.tfvars).

Execute the following command to install KEDA:

```bash
make deploy-keda
```

The Keda deployment generates an output file `keda/generated/keda-output.json`.

**NOTE:** Please note that KEDA must be deployed only once on the same Kubernetes cluster.

## Storage

You need to create storage for ArmoniK which are:

* ActiveMQ broker
* MongoDB
* Redis

The parameters of each storage are defined in [storage/parameters.tfvars](storage/parameters.tfvars).

Execute the following command to create the storage:

```bash
make deploy-storage
```

The storage deployment generates an output file `storage/generated/storage-output.json` which contains information
needed for ArmoniK.

## Monitoring

You deploy the following resources for monitoring ArmoniK :

* Seq to collect the ArmoniK application logs
* Grafana
* Prometheus

The parameters of each monitoring resources are defined in [monitoring/parameters.tfvars](monitoring/parameters.tfvars).

Execute the following command to create the monitoring tools:

```bash
make deploy-monitoring
```

**or:**

```bash
make deploy-monitoring STORAGE_PARAMETERS_FILE=<path-to-storage-parameters>
```

where:

- `<path-to-storage-parameters>` is the **absolute** path to file `storage/generated/storage-output.json` containing the
  information about the storage previously created.

The monitoring deployment generates an output file `monitoring/generated/monitoring-output.json` which contains
information needed for ArmoniK.

## ArmoniK

After deploying the storage and monitoring tools, You can install ArmoniK. The installation deploys:

* ArmoniK control plane
* ArmoniK compute plane

The parameters of ArmoniK are defined in [armonik/parameters.tfvars](armonik/parameters.tfvars).

Execute the following command to deploy ArmoniK:

```bash
make deploy-armonik
```

**or:**

```bash
make deploy-armonik \
  STORAGE_PARAMETERS_FILE=<path-to-storage-parameters> \
  MONITORING_PARAMETERS_FILE=<path-to-monitoring-parameters>
```

where:

- `<path-to-storage-parameters>` is the **absolute** path to file `storage/generated/storage-output.json`
- `<path-to-monitoring-parameters>` is the **absolute** path to file `monitoring/generated/monitoring-output.json`

These files are input information for ArmoniK about storage and monitoring tools previously created.

The ArmoniK deployment generates an output file `armonik/generated/armonik-output.json` which contains the endpoint URL
of ArmoniK control plane.

### All-in-one deploy

All commands described above can be executed with one command. To deploy infrastructure and ArmoniK in all-in-one
command, You execute:

```bash
make deploy-all
```

# Script bash all-in-one

In addition to above instructions explaining how to deploy ArmoniK and its needed resources, You can use a script
bash [deploy-dev-test-infra.sh](../../utils/scripts/deploy-dev-test-infra.sh) to automate the deployment on your local
machine.

You have a PowerShell script [armonik_dev_environement.ps1](../../utils/scripts/armonik_dev_environment.ps1) too for
WSL2 machine that allows You to install the prerequisites and ArmoniK.

You can find the usage of the script Bash in [Script bash all-in-one](../../docs/all-in-one-deploy.md) and the usage of
the script PowerShell in [Script PowerShell all-in-one](../../docs/all-in-one-deploy-powershell.md).

# Quick tests

## Seq webserver

<<<<<<< HEAD
After the deployment, connect to the Seq webserver by using `seq.web_url` retrieved from the Terraform
outputs `monitoring/generated/monitoring-output.json`, example:

```bash
http://192.168.1.13:5000/seq/
=======
After the deployment, connect to the Seq webserver by using `seq` url retrieved from the Terraform
outputs `armonik/generated/armonik-output.json`, example:


```bash
http://192.168.213.99:5000//seq
>>>>>>> 86a51882
```

where `Username: admin` and `Password: admin`:

![](images/seq_auth.png)

## Tests

### Scripts of tests

You have three scripts for testing ArmoniK :

* [tools/tests/symphony_like.sh](../../../tools/tests/symphony_like.sh)
* [tools/tests/datasynapse_like.sh](../../../tools/tests/datasynapse_like.sh)
* [tools/tests/symphony_endToendTests.sh](../../../tools/tests/symphony_endToendTests.sh).

The following commands in these scripts allow to retrieve the endpoint URL of ArmoniK control plane:

```bash
export CPIP=$(kubectl get svc ingress -n armonik -o custom-columns="IP:.status.loadBalancer.ingress[*].ip" --no-headers=true)
export CPPort=$(kubectl get svc ingress -n armonik -o custom-columns="PORT:.spec.ports[1].port" --no-headers=true)
export Grpc__Endpoint=http://$CPIP:$CPPort
```

or You can replace them by the `armonik.control_plane_url` retrieved from Terraform
outputs `armonik/generated/armonik-output.json`, example:

```bash
export Grpc__Endpoint=http://192.168.1.13:5001
```

### Launch tests

Before executing the tests, You must download source codes of Samples from the **root** repository:

```bash
git submodule update --init --recursive
```

**and:**

```bash
git clone https://github.com/aneoconsulting/ArmoniK.Extensions.Csharp.git source/ArmoniK.Extensions.Csharp
```

**then:**

- Execute [tools/tests/symphony_like.sh](../../../tools/tests/symphony_like.sh) from the **root** repository:
  ```bash
  tools/tests/symphony_like.sh
  ```

- Execute [tools/tests/datasynapse_like.sh](../../../tools/tests/datasynapse_like.sh) from the **root** repository:
  ```bash
  tools/tests/datasynapse_like.sh
  ```

- Execute [tools/tests/symphony_endToendTests.sh](../../../tools/tests/symphony_endToendTests.sh) from the **root**
  repository:
  ```bash
  tools/tests/symphony_endToendTests.sh
  ```

You can follow logs on Seq webserver:

![](images/seq.png)

# Clean-up

To delete all resources created in Kubernetes, You can execute the following all-in-one command:

```bash
make destroy-all
```

or execute the following commands in this order:

```bash
make destroy-armonik 
make destroy-monitoring 
make destroy-storage 
```

To clean-up and delete all generated files, You execute:

```bash
make clean-all
```

or:

```bash
make clean-armonik 
make clean-monitoring 
make clean-aws-storage 
``` 

### [Return to the infrastructure main page](../../README.md)

### [Return to the project main page](../../../README.md)


<|MERGE_RESOLUTION|>--- conflicted
+++ resolved
@@ -230,20 +230,12 @@
 
 ## Seq webserver
 
-<<<<<<< HEAD
-After the deployment, connect to the Seq webserver by using `seq.web_url` retrieved from the Terraform
-outputs `monitoring/generated/monitoring-output.json`, example:
-
-```bash
-http://192.168.1.13:5000/seq/
-=======
 After the deployment, connect to the Seq webserver by using `seq` url retrieved from the Terraform
 outputs `armonik/generated/armonik-output.json`, example:
 
 
 ```bash
-http://192.168.213.99:5000//seq
->>>>>>> 86a51882
+http://192.168.213.99:5000/seq
 ```
 
 where `Username: admin` and `Password: admin`:
