# ActiveMQ is deployed as a service in Kubernetes create-cluster

# Kubernetes ActiveMQ deployment
resource "kubernetes_deployment" "activemq" {
  metadata {
    name      = "activemq"
    namespace = var.namespace
    labels    = {
      app     = "storage"
      type    = "queue"
      service = "activemq"
    }
  }
  spec {
    replicas = var.activemq.replicas
    selector {
      match_labels = {
        app     = "storage"
        type    = "queue"
        service = "activemq"
      }
    }
    template {
      metadata {
        name   = "activemq"
        labels = {
          app     = "storage"
          type    = "queue"
          service = "activemq"
        }
      }
      spec {
        container {
          name  = "activemq"
          image = "${var.activemq.image}:${var.activemq.tag}"
          volume_mount {
            name       = "activemq-storage-secret-volume"
            mount_path = "/credentials/"
            read_only  = true
          }
          volume_mount {
            name       = "activemq-jetty-xml"
            mount_path = "/opt/activemq/conf/"
            read_only  = true
          }
          dynamic port {
            for_each = var.activemq.port
            content {
              name           = port.value.name
              container_port = port.value.target_port
              protocol       = port.value.protocol
            }
          }
        }
        volume {
          name = "activemq-storage-secret-volume"
          secret {
            secret_name = var.activemq.secret
            optional    = false
          }
        }
        volume {
          name = "activemq-jetty-xml"
          config_map {
            name     = kubernetes_config_map.activemq_configs.metadata.0.name
            optional = false
          }
        }
      }
    }
  }
}

# Kubernetes ActiveMQ service
resource "kubernetes_service" "activemq" {
  metadata {
    name      = kubernetes_deployment.activemq.metadata.0.name
    namespace = kubernetes_deployment.activemq.metadata.0.namespace
    labels    = {
      app     = kubernetes_deployment.activemq.metadata.0.labels.app
      type    = kubernetes_deployment.activemq.metadata.0.labels.type
      service = kubernetes_deployment.activemq.metadata.0.labels.service
    }
  }
  spec {
<<<<<<< HEAD
    type     = "ClusterIP"
    selector = {
=======
    type                    = "ClusterIP"
    selector                = {
>>>>>>> 22f1aad9
      app     = kubernetes_deployment.activemq.metadata.0.labels.app
      type    = kubernetes_deployment.activemq.metadata.0.labels.type
      service = kubernetes_deployment.activemq.metadata.0.labels.service
    }
    dynamic port {
      for_each = var.activemq.port
      content {
        name        = port.value.name
        port        = port.value.port
        target_port = port.value.target_port
        protocol    = port.value.protocol
      }
    }
  }
}<|MERGE_RESOLUTION|>--- conflicted
+++ resolved
@@ -83,13 +83,8 @@
     }
   }
   spec {
-<<<<<<< HEAD
     type     = "ClusterIP"
     selector = {
-=======
-    type                    = "ClusterIP"
-    selector                = {
->>>>>>> 22f1aad9
       app     = kubernetes_deployment.activemq.metadata.0.labels.app
       type    = kubernetes_deployment.activemq.metadata.0.labels.type
       service = kubernetes_deployment.activemq.metadata.0.labels.service
