{
  "name": "armonik-docs",
  "version": "0.1.0",
  "private": true,
  "scripts": {
    "dev": "nuxi dev",
    "build": "nuxi build",
    "generate": "nuxi generate",
    "preview": "nuxi preview"
  },
  "dependencies": {
<<<<<<< HEAD
    "@aneoconsultingfr/armonik-docs-theme": "^0.5.3",
    "mermaid": "^10.0.0",
    "nuxt": "^3.2.3",
    "rollup": "3.18.0"
  },
  "packageManager": "pnpm@8.1.0"
=======
    "@aneoconsultingfr/armonik-docs-theme": "^0.6.0",
    "nuxt": "^3.3.1",
    "rollup": "3.18.0",
    "mermaid": "^10.0.0"
  }
>>>>>>> cd40035b
}<|MERGE_RESOLUTION|>--- conflicted
+++ resolved
@@ -9,18 +9,10 @@
     "preview": "nuxi preview"
   },
   "dependencies": {
-<<<<<<< HEAD
-    "@aneoconsultingfr/armonik-docs-theme": "^0.5.3",
-    "mermaid": "^10.0.0",
-    "nuxt": "^3.2.3",
-    "rollup": "3.18.0"
-  },
-  "packageManager": "pnpm@8.1.0"
-=======
     "@aneoconsultingfr/armonik-docs-theme": "^0.6.0",
     "nuxt": "^3.3.1",
     "rollup": "3.18.0",
     "mermaid": "^10.0.0"
-  }
->>>>>>> cd40035b
+  },
+  "packageManager": "pnpm@8.1.0"
 }