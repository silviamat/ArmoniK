--- conflicted
+++ resolved
@@ -154,11 +154,7 @@
   description = "network load balancer url  in front of influxdb"
   default = ""
 }
-/*
-variable "cognito_userpool_arn" {
-  description = "ARN of the user pool used for authentication"
-}
-*/
+
 variable "cluster_name" {
   description = "ARN of the user pool used for authentication"
 }
@@ -249,10 +245,10 @@
   description = "Pull image policy"
 }
 
-<<<<<<< HEAD
 variable "api_gateway_service" {
   description = "API Gateway Service"
-=======
+}
+
 variable "http_proxy" {
   description = "HTTP url for proxy server"
   default = ""
@@ -287,5 +283,4 @@
   description = "LIST_URL_AVOIDING_PROXY_SEPERATED_BY_SEMICOLON"
   default = ""
   type = string
->>>>>>> 371f53c8
 }