--- conflicted
+++ resolved
@@ -1,14 +1,18 @@
 # Table of contents
 
-1. [Introduction](#introduction)
-2. [Set environment variables](#set-environment-variables)
-3. [Create a namespace for ArmoniK](#create-a-namespace-for-armonik)
-4. [Create Kubernetes secrets](#create-kubernetes-secrets)
-    1. [Redis secret](#redis-secret)
-    2. [ActiveMQ secret](#activemq-secret)
-5. [Prepare the configuration file](#prepare-the-configuration-file)
-6. [Deploy](#deploy)
-7. [Clean-up](#clean-up)
+- [Table of contents](#table-of-contents)
+- [Introduction](#introduction)
+- [Set environment variables](#set-environment-variables)
+- [Create a namespace for ArmoniK](#create-a-namespace-for-armonik)
+- [Create Kubernetes secrets](#create-kubernetes-secrets)
+  - [Redis secret](#redis-secret)
+  - [ActiveMQ storage](#activemq-storage)
+- [Prepare the parameters files](#prepare-the-parameters-files)
+  - [Parameters for ArmoniK](#parameters-for-armonik)
+  - [Parameters for storage](#parameters-for-storage)
+  - [Parameters for monitoring](#parameters-for-monitoring)
+- [Deploy](#deploy)
+- [Clean-up](#clean-up)
 
 # Introduction
 
@@ -49,11 +53,6 @@
 
 From the **root** of the repository source [file of environment variables](../../utils/envvars.conf).
 
-<<<<<<< HEAD
-```bash
-   source infrastructure/utils/envvars.conf
-```
-=======
 2. copy the [template file](../utils/envvars-armonik.conf):
 
    ```bash
@@ -67,7 +66,6 @@
    ```bash
    source ./envvars.conf
    ```
->>>>>>> df28287d
 
 # Create a namespace for ArmoniK
 
