# Changelog

## [main](https://github.com/aneoconsulting/armonik/tree/main)

## [v2.12.3](https://github.com/aneoconsulting/armonik/tree/v2.12.3) (2023-04-13)

Added
-

* Add parameters `useHostNetwork` and `dnsPolicy` to the Helm chart of KEDA in Terraform module.

## [v2.12.2](https://github.com/aneoconsulting/armonik/tree/v2.12.2) (2023-04-11)
<<<<<<< HEAD

Changed
-

* Update module EKS and upgrade its version from `17.24.0` to `19.10.0`.
* Set up a MongoDB cluster.

Added
-

* AWS S3 as Fluent-bit output for logs.
* Retention in days for Seq.

## [v2.12.2](https://github.com/aneoconsulting/armonik/tree/v2.12.2) (2023-04-11)

=======
  
>>>>>>> 498db7bf
Changed
-

* Upgrade versions of docker images for ArmoniK (see [versions.tfvars.json](./versions.tfvars.json)):
  * Core version from `0.12.3` to `0.12.4`.
  * Extension C# version from `0.9.4` to `0.9.5`.
* Samples version from `v2.12.1` to `v2.12.2`

Fixed
- 

* Added milliseconds to Api log [#225](https://github.com/aneoconsulting/ArmoniK.Api/pull/225)

## [v2.12.1](https://github.com/aneoconsulting/armonik/tree/v2.12.1) (2023-04-06)

Changed
-

* Upgrade versions of docker images for ArmoniK (see [versions.tfvars.json](./versions.tfvars.json)):
  * Core version from `0.12.2` to `0.12.3`.
  * Extension C# version from `0.9.2` to `0.9.4`.
* Samples version from `v2.12.0` to `v2.12.1`

Fixed
- 

* Fix issue with AWSSDK.SecurityToken [#145](https://github.com/aneoconsulting/ArmoniK.Extensions.Csharp/pull/145)

## [v2.12.0](https://github.com/aneoconsulting/armonik/tree/v2.12.0) (2023-03-29)

Changed
-

* Upgrade versions of docker images for ArmoniK (see [versions.tfvars.json](./versions.tfvars.json)):
  * Core version from `0.11.1` to `0.12.2`.
  * Extension C# version from `0.9.1` to `0.9.2`.
  * API version from `3.5.2` to `3.6.0`
* Upgrade versions of docker images for third party applications [versions.tfvars.json](./versions.tfvars.json).
* Upgrade versions of Helm charts of third party applications : KEDA, AWS cluster-autoscaler, Metrics Server, AWS node termination handler and AWS EFS csi driver.
* Upgrade version of AWS EKS from `1.22` to `1.25`.
* * Upgrade Admin GUI: from `0.7.2` to `0.9.0`.
    * New dashboard
    * GUI localization (fr, en)
    * Remove gui backend
* Add URL for the old Admin GUI: `/old-admin/`

Fixed
- 

* Extensions.Csharp client no longer waits for missing tasks.
* Starting from version `1.24.0` by default Kubernetes does not automatically generate tokens (`default_secret_name`) for service accounts [See here](https://github.com/kubernetes/kubernetes/blob/master/CHANGELOG/CHANGELOG-1.24.md#urgent-upgrade-notes-1). So modifications are done in the Fluent-bit module to fix the following warning:
```bash
╷
│ Warning: "default_secret_name" is no longer applicable for Kubernetes v1.24.0 and above
│
│ with module.fluent_bit.kubernetes_service_account.fluent_bit[0],
│ on ../../../modules/monitoring/fluent-bit/service-account.tf line 2, in resource "kubernetes_service_account" "fluent_bit":
│ 2: resource "kubernetes_service_account" "fluent_bit" {
│
│ Starting from version 1.24.0 Kubernetes does not automatically generate a token for service accounts, in this case, "default_secret_name" will be empty
```
In Fluent-bit module, we have replaced `kubernetes_service_account` by `kubernetes_manifest`.


## [v2.11.1](https://github.com/aneoconsulting/armonik/tree/v2.11.1) (2023-02-24)

Changed
-

* Update Armonik.Core version from 0.9.1 to 0.9.2

Fixed
-

* Too many queries on mongodb from metrics exporter

## [v2.11.0](https://github.com/aneoconsulting/armonik/tree/v2.11.0) (2023-02-08)

Changed
-

* Store logins, passwords, endpoints and other data of a resource or a service in Kubernetes secrets (impacted modules:
  Monitoring, Storage and ArmoniK).
* Update Armonik.Extension.Csharp version from 0.8.1 to 0.8.3
* Update Armonik.Core version from 0.8.2 to 0.9.1

Added
-
* S3 is also supported as an object storage, but this is optional (Redis still the default resource).

## [v2.10.2](https://github.com/aneoconsulting/armonik/tree/v2.10.2) (2023-01-23)

Changed
-

* Update Armonik.Extension.Csharp version from 0.8.1 to 0.8.2

Fixed
-

* Correction of TaskId result with correct request for SubmitAsync call. more infos [here](https://github.com/aneoconsulting/ArmoniK/issues/833)


## [v2.10.1](https://github.com/aneoconsulting/armonik/tree/v2.10.1) (2023-01-06)

Changed
-

* Update Core version from 0.8.2 to 0.8.3

Fixed
-

* Correction of the metric used for scaling. more infos [here](https://github.com/aneoconsulting/ArmoniK/issues/811)


## [v2.10.0](https://github.com/aneoconsulting/armonik/tree/v2.10.0) (2022-12-14)

Changed
-

* Update Core version from 0.7.1 to 0.8.2
* Update Extensions.Csharp version from 0.7.5 to 0.8.1
* **Breaking** : Namespaces in Extensions.Csharp have changed : 
    * The namespaces are now organised in the following form : 
    `ArmoniK.DevelopmentKit.[Common|Client|Worker].[Common|Symphony|GridServer|Unified]`
    * For example, this means that the namespace `ArmoniK.DevelopmentKit.SymphonyApi.Client` is now `ArmoniK.DevelopmentKit.Client.Symphony`
    * Unified api is now explicitely named as Unified (`ArmoniK.DevelopmentKit.Worker[.Grid]` is now `ArmoniK.DevelopmentKit.Worker.Unified`, and `ArmoniK.DevelopmentKit.Client` is now `ArmoniK.DevelopmentKit.Worker.Unified`)
    * Namespace `ArmoniK.DevelopmentKit.WorkerApi.Common` is now `ArmoniK.DevelopmentKit.Worker.Common`
    * As a result, the nuget names have changed
    * The motivations and details for this change are available [here](https://github.com/aneoconsulting/ArmoniK/issues/537)
    * Some classes have been moved around to reduce repetition and to conform better to the new organisation
* Changed engine type name enum values to reflect namespace changes
* Renamed status code StatusCode.Canceled in StatusCode.Cancelled inside Armonik.Api


Added
-

* Remove payload from Object Storage when task is completed
* Implement new APIs for GUI
* Buffered task submission using Client Unified API, increasing overall task submission speed doc usage [Buffering submission](https://github.com/aneoconsulting/ArmoniK.Extensions.Csharp/blob/0.8.1/Documentation/articles/buffersubmit.md)  
* gRPC channel pooling in Extensions.Csharp to improve performance
* NUnit testing in Extensions.Csharp to replace the old testing framework in a future release

Fixed
-

* Use EphemeralMongo instead of Mongo2go in unit tests because of issues with Mongo2go
* Issue with each polling agent creating multiple connections to the message queue
* Improve task acquisition when messages are duplicated
* Put task in error when worker is unavailable during task execution [#743](https://github.com/aneoconsulting/ArmoniK/issues/743)
* `ArmoniK.DevelopmentKit.Worker.Unified.TaskSubmitterWorkerService` no longer exposes Symphony-like endpoints as it was never its intention
* Fixed null or empty argument list in payload causing UndefinedReferenceException in some cases
* TaskOptions are now fed on worker side [#764](https://github.com/aneoconsulting/ArmoniK/issues/764)

## [v2.9.0](https://github.com/aneoconsulting/armonik/tree/v2.9.0) (2022-12-01)

Changed
-

* Update Core version from 0.6.7 to 0.7.1
* Update GUI version from 0.7.0 to 0.7.2
* Use grpc to cancel tasks and sessions in GUI

Added
-

* Core adapter for RabbitMQ
* Core release images contains images for ARM and x64
* New configurable benchamrks in Core
* Authentification for GUI in Core
* Support for grpc-web in Core
* Use gRPC to cancel tasks and sessions form GUI.

Fixed
-

* Polling agent health check fail when worker is unavailable


## [v2.8.9](https://github.com/aneoconsulting/armonik/tree/v2.8.9) (2022-11-22)

Changed
-

* Update Extension.Csharp from version 0.7.4 to 0.7.5

Fixed
-

* Fix a potential memory leak in the payload serialization
* Raise an exception if the result payload is incomplete to improve diagnostic in case of failure
* Release old dll from worker before a different one is loaded

## [v2.8.8](https://github.com/aneoconsulting/armonik/tree/v2.8.8) (2022-11-08)

Changed
-

* Update Core version from 0.6.6 to 0.6.7

Fixed
-

* Mark the pollster as failed when worker is unavailable


## [v2.8.7](https://github.com/aneoconsulting/armonik/tree/v2.8.7) (2022-10-12)

Changed
-

* Update Core version from 0.6.5 to 0.6.6
* Update Worker version from 0.7.3 to 0.7.4

Fixed
-

* Fix last retry not throwing properly in task submission
* Fixed task not being retried when exception is thrown by custom worker
* Better error management in polling agent when there is issues during task processing

## [v2.8.7-beta2](https://github.com/aneoconsulting/armonik/tree/v2.8.7-beta2) (2022-10-05)

Added
-

* Add cronjob in ArmoniK to populate the database MongoDB with partition IDs.

Changed
-

* Put in place the least privileges for the worker node groups of the AWS EKS:
    * [Read-only permission on S3 of .dll](infrastructure/quick-deploy/aws/storage/s3-iam.tf).
    * [Permissions to send logs in CloudWatch for Fluent-bit](infrastructure/quick-deploy/aws/monitoring/iam.tf)
    * [Permissions for the cluster auto-scaler to scale woker nodes](infrastructure/modules/aws/eks/cluster-autoscaler.tf)
    * [Permissions for the termination handler to gracefully handle EC2 instance shutdown within Kubernetes](infrastructure/modules/aws/eks/instance-refresh.tf)
* Let Kubernetes manage the limits of nginx (don't set limits and requests)

## [v2.8.7-beta](https://github.com/aneoconsulting/armonik/tree/v2.8.7-beta) (2022-09-23)

Added
-

* Add ArmoniK configmaps: compute-plane-configmap and control-plane-configmap
* Add the environment
  variable [`Amqp__PartitionId`](https://github.com/aneoconsulting/ArmoniK/blob/main/infrastructure/modules/armonik/compute-plane.tf)
  and [`Pollster__GraceDelay`](https://github.com/aneoconsulting/ArmoniK/blob/main/infrastructure/modules/armonik/polling-agent-configmap.tf)
  in the of ArmoniK polling agent container
* Add a job to update database with new schema(ArmoniK)
* TaskOptions does not use implicit information provided with a dictionary. TaksOptions keys are provided to configure
  the tasks.

Changed
-

* Upgrade Keda version from 2.7.1 to 2.8.0

## [v2.8.6](https://github.com/aneoconsulting/armonik/tree/v2.8.6) (2022-09-19)

Changed
-

* Upgrade Admin GUI version from 0.6.0 to 0.6.1

Fixed
-

* Cancellation is working as expected
* Duration in millisecond

## [v2.8.5](https://github.com/aneoconsulting/armonik/tree/v2.8.5) (2022-08-29)

Changed
-

* Upgrade Worker version from 0.6.5 to 0.6.6

Fixed
-

* Remove unused dependencies and update version when needed
* Add more logs in worker

## [v2.8.4](https://github.com/aneoconsulting/armonik/tree/v2.8.4) (2022-08-22)

Changed
-

* Upgrade Admin GUI version from 0.5.1 to 0.6.0
* Update the configmaps of ArmoniK (polling-agent-configmap, worker-configmap, core-configmap)
* Update the configmap of metrics exporter (monitoring)

Fixed
-

* Adapt MongoDb call to be compatible with v4.4 and up

## [v2.8.3](https://github.com/aneoconsulting/armonik/tree/v2.8.3) (2022-08-10)

Added
-

* Add in Admin GUI the duration of tasks
* Add the parameter `Amqp__LinkCredit` in the configmap of ArmoniK polling agent

Changed
-

* Updated Admin GUI version from 0.4.0 to 0.5.1
* Update Core version from 0.5.15 to 0.5.16
* Update Worker version from 0.6.4 to 0.6.5
* Update Debian and Alpine docker images provided by Microsoft and Node.js (security)

Fixed
-

* Fix the session status display in Admin GUI
* Better prefetching for Amqp messages
* Optimize the result request

## [v2.8.2](https://github.com/aneoconsulting/armonik/tree/v2.8.2) (2022-07-29)

Added
- 

* Add HPA on ArmoniK control plane based on CPU and RAM utilization metrics
* Add node selector on all deployments (ArmoniK and Helm charts for infrastructure)
* Add logs of metrics exporter, MongoDB, NGINX, and Keda in CloudWatch via Fluent-bit (infrastructure)
* Add metrics server on EKS to use the HPA for ArmoniK control plane (infrastructure)
* Create in Admin GUI filters on task status, task ID, session ID, error date
* Access to Seq from Admin GUI (when Seq is enabled)

Changed
-

* Updated Admin GUI to 0.4.0
* Case-insensitive match for gRPC path

Fixed
-

* Fix sample for unified API
* Fix error management with RPC exception
* Fix issue with log in GridServer Like sample
* Fix issue of sequential submit with gRPC ENHANCE_YOUR_CALM, error protocol, GO_AWAY
* Fix assembly version in ArmoniK.Extension.Csharp
* Fix performance request loading in Admin GUI

## [v2.8.1](https://github.com/aneoconsulting/armonik/tree/v2.8.1) (2022-07-01)

Added
-

* Login forms in Seq/Grafana are now optional
* Show data about sessions and tasks on AdminGUI
* Auto upgrade version of AdminGUI when a release is created
* New management of Result status to check task error or result error
* Improve performance of TryGetResult
* Mark result status aborted when tasks are canceling

Changed
-

* Upgrade tag of Fluent-bit from 1.9.4 to 1.9.5
* Update kubeconfig API version to `client.authentication.k8s.io/v1beta1`
* Upgrade AWS EKS version from 1.21 to 1.22
* Removed unsecure protocols and ciphers in nginx
* Upgraded nginx from 1.22.0 to 1.23.0
* Ignore route logs at `Information` logging level
* Add new error management in samples
* Add random failure tests in samples
* Add time duration parameter for workload in task

Fixed
-

* Enable IMDSv2 only on EC2 of EKS worker nodes
* PollsterError : `Error with messageHandler null`
* Cancel task also modifies task start date and end date
* Propagate failures from tasks to results
* Polling agent looping on `Task {taskId} already acquired by {OtherOwnerPodId`
* Polling agent crash at any error

## [v2.8.0](https://github.com/aneoconsulting/armonik/tree/v2.8.0) (2022-06-22)

Added
-

* Add admin GUI
* Add and implement GetResultStatus in Armonik.Api
* Implement TryGetResult to match Api
* Unified API delivery with User, Admin and monitoring API
* Set fs.inotify.max_user_instances to 8192 in worker nodes on AWS
* Expose the parameters of the cluster autscaler's Helm chart in Terraform sources
* Add KEDA HPA for the ArmoniK control plane

Changed
-

* Rootless docker images for ArmoniK components
* Replace ports of ArmoniK components' containers from 80 to 1080
* Refactoring tasks creation in ArmoniK Core
* Update database scheme: replace sessions options from string to object, add creation date in the session object
* Refactoring RequestProcessor
* Improve error management in tryGetResult when tasks in error
* Upgrade and replace tags "latest" of the infrastructure's docker images
* Upgrade the version of hashicorp/aws to 4.18.0
* Update Terraform sources of AWS ElastiCache to publish logs in AWS CloudWatch
* Update Helm chart of ArmoniK's KEDA HPA

Fixed
-

* Fix GetTaskStatus exception when task ID does not exist
* Reduce crashes of polling-agent
* Remove from the queue messages of tasks that no longer exist in the database MongoDB
* fix the exception MongoDBWaitQueueFullException : the wait queue for acquiring a connection is full
* Fix errors occurring with large number of subtasks
* Reconfigure inputs of fluent-bit to eliminate the error on SQlite DB

Critical fixes
-

* If You get an issue during a deployment on the AWS EKS of type:
  ```bash
  Error: Kubernetes cluster unreachable: exec plugin: invalid apiVersion "client.authentication.k8s.io/v1alpha1"
  ```
  You have two options to fix this issue:
    * **Option 1:** Update AWS CLI
      ```bash
      curl "https://awscli.amazonaws.com/awscli-exe-linux-x86_64.zip" -o "awscliv2.zip"
      unzip awscliv2.zip
      sudo ./aws/install --update
      aws eks update-kubeconfig --region ${AWS_REGION}  --name ${EKS_CLUSTER_NAME}
      ```
    * **Option 2:** Replace `apiVersion: client.authentication.k8s.io/v1alpha1`
      by `client.authentication.k8s.io/v1beta1` in your `~/.kube/config`
      ```bash
      diff ~/.kube/config ~/.kube/config-backup
      <             apiVersion: client.authentication.k8s.io/v1beta1
      ---
      >             apiVersion: client.authentication.k8s.io/v1alpha1
      ```

## [v2.7.3](https://github.com/aneoconsulting/armonik/tree/v2.7.3) (2022-06-09)

Fixed
-

* Fix strong name for Armonik.API

## [v2.7.2](https://github.com/aneoconsulting/armonik/tree/v2.7.2) (2022-06-02)

Removed
-

* Remove Armonik.Proto project and merge into Armonik.Extension.API

Added
-

* Add HealthCheck for Worker Service
* Add Strong name for Client Assemblies
* Ingress option to avoid grpc timeout exception
* Add list session for Administration API
* Add infrastructure for Admin GUI

Changed
-

* Fix Issue with Properties object in datasynapse client sdk
* Fix issue with Gateway timeout Error 504
* Supply Strong name in Client Extension.CSharp for .Net 4.8 Libraries
* Update Proto API in Extensions.CSharp
* Fix Cancel Session
* Fix issue with requested Adress Localhost:80
* Fix issue with large task request

## [v2.7.1](https://github.com/aneoconsulting/armonik/tree/v2.7.1) (2022-05-17)

Removed
-

* Ignore IdleReplicaCount option in KEDA SacledObject Helm chart
* Delete idle_replica_count parameter in HPA of compute plane
* Remove GetStatus for TryGetResult

Added
-

* Add annotations in the Kubernetes deployments of ArmoniK components. The user who deploys ArmoniK can fill the
  annotations via the parameters.tfvars
* Add tags in Terraform sources for AWS resources (VPC, ECR, EKS, AWS ElastiCache, Amazon MQ)
* Add gRPC channel factory to support mTLS in core test clients
* Add tests in fully integrated tests in core
* Update Samples and Extensions.API End to end test to be compliant with .net 4.8

Changed
-

* Upgrade KEDA Helm chart to version 2.7.2
* Upgrade KEDA container images to version 2.7.1
* update Core package dependencies to reduce vulnerabilities
* Expose ClientOptions in Callback OnSessionEnter
* Change default working directory to Application will be executed
* Change to .net 6.0 in WorkerAPI Service

## [v2.7.0](https://github.com/aneoconsulting/armonik/tree/v2.7.0) (2022-05-11)

Removed
-

* Prometheus Adapter is removed and replaced by KEDA
* Remove dispatcher from Polling Agent
* Remove task creating metrics from queued task metrics for HPA

Added
-

* KEDA is used for Horizontal Pod Autoscaling (HPA)
* Use KEDA Prometheus scaler for HPA
* Health check is added in Control plane
* Add stability + larges tests in Polling agent and control plane
* Add configuration management of task priority for ActivMQ
* Add new timeout configuration when no more space left
* Add configuration in ActivMQ to upgrade pending messages in queue to 1OOM messages
* Add Dotnet Framework 4.8 in High level Client API
* Add Retry communication from Client when communication is lost during waiting or getResult
*

Fixed
-

* Fix the problem of multiple APIservice of custom.metrics.k8s.io or external.metrics.k8s.io on the same Kubernetes
  cluster.
* Fix tasks Retry in Polling agent
* Fix HealthCheck in compute plane
* Fix and validated cancel session API
* Fix Issue to fix AssemblyLoadContext in Release

Changed
-

* Improve RequestProcessor
* Change heuristic of task submission (Parent task must finished before to start any subtask)
* The retry will generate new taskId in polling agent manage retry of task internaly
* Add start time, submission time, end time in database to monitor task activities
* Improve performance for LogFunction
* Improve performance by removing dispatcher
* Improve index in MongoDB for access performances
* Improve TryGetResult + Fix when error comes from compute plane
* Manage retry when disrupted communications happen between client and server (Default retry 5 WAITING 200ms)
* Increase VM Size for ActivMQ to manage heavy load
* Change storage type from EFS to EBS

## [v2.6.0](https://github.com/aneoconsulting/armonik/tree/v2.6.0) (2022-05-06)

Added
-

* Add Ingress with no SSL, TLS and mTLS functionalities (Default: no SSL)

## [v2.5.2](https://github.com/aneoconsulting/armonik/tree/v2.5.2) (2022-03-28)

Added
-

* Add multiarch images for ArmoniK Core (Control plane, Polling agent, and Metrics exporter)
* Add health checks for Polling agent
* Add Ssl options in API to connect with https protocol
* Add new constructor for GridServer Properties with default Configuration argument
* Add Retry on getResult when Http connections could fail during the result retrieval

Fixed
-

* Fix bugs with deserialization from MongoDB in polling agent and large payloads
* Fix bugs with TryGetResults

## [v2.5.1](https://github.com/aneoconsulting/armonik/tree/v2.5.1) (2022-03-16)

Added
-

* New feature to call static method in GridServer service
* Add default serialization on native array (double[], float[], long[] int[] and so on)

Fixed
-

* Fix messages reinserted in the queue instead of being deleted
* Fix the crashes due to MongoDB
* Fix result storage after task processing
* Fix issue with Properties in GridServer API (One constructor with optional connexion string)
* Fix issue with byte[] in ProtoSerializer
* Fix issue with SessionService in GridServer

## [v2.5.0](https://github.com/aneoconsulting/armonik/tree/v2.5.0) (2022-03-08)

Removed
-

* Remove communication between workers and control-plane

Added
-

* Add metrics exporter of custom metrics of ArmoniK to Prometheus
* Add Prometheus adapter to expose custom metrics of ArmoniK in Kubernetes API service
* Display the custom metrics of ArmoniK in Grafana
* Add Horizontal Pod Autoscaler (HPA) for ArmoniK compute-plane based on the custom metrics
* Add a new low-level API
* Add complementary tags for AWS resources
* Add revision number for application package version

Changed
-

* Improve EKS parameters: full private access to EKS
* Improve logs displaying in Seq

## [v2.4.0](https://github.com/aneoconsulting/armonik/tree/v2.4.0) (2022-02-24)

Removed
-

* Support for external Redis and Htc Mock v1
* Old deployments of storage and ArmoniK

Added
-

* Add liveness, readiness and startup probes for seq
* Add source codes of ArmoniK deployment on local machine in quick-deploy/
* Add source codes of ArmoniK deployment on AWS in quick-deploy/
* Add a script bash to deploy ArmoniK in all-in-one commands
* In addition to Seq, add AWS CloudWatch to monitor application logs of ArmoniK
* The user can configure the *toleration* block of pods via `node_selector` parameter
* Add resource codes for quick deployments on *localhost* and *AWS*
* New Version of nuget package for worker API agent 0.4.0
* New Version of nuget package for ArmoniK core 0.4.1

Changed
-

* Use environment variables instead of configmaps to configure applications in ArmoniK images
* Terraform is used to generate self-signed certificates for ActiveMQ, MongoDB and Redis
* Terraform is used to generate users and passwords for ActiveMQ, MongoDB and Redis
* Certificates and credentials are stored as kubernetes secrets
* ArmoniK expects those secrets as input
* Fluent-bit is used to tail logs and send them to Seq/CloudWatch instead of sending them directly from logger
* Two different implementations of Fluent-bit (the user can choose one of them):
    * As a sidecar in ArmoniK control plane and compute plane
    * As a DaemonSet in each Kubernetes node

## [v2.3.0](https://github.com/aneoconsulting/armonik/tree/v2.3.0) (2022-02-01)

Added
-

* Support for Redis as object storage
* Support for amqp and amqp+ssl protocols
* Add Authentication for MongoDB and encryption in transit (TLS)
* Setup TLS for AMQP, Redis and MongoDB on prem storages
* AWS Virtual Private Cloud (VPC)
* AWS Elastic Kubernetes Service (EKS version 1.21)
* AWS Elastic Container Registry (ECR)
* S3 as shared filesystem for worker containers
* AWS Elasticache (Redis engine version 6.x)
* Amazon MQ (ActiveMQ version 5.16.3)
* Activate CloudWatch logs for :
    * EKS
    * VPC
    * Amazon MQ
* Encryption at rest:
    * VPC flow log in cloudwatch log group
    * EKS cloudwatch log group
    * EKS secrets
    * EBS of EKS nodes
    * ECR
    * S3
    * Elasticache (in transit too)
    * Amazon MQ
* New End-to-End tests mechanism for Symphony API
* New SessionService to manage in multi thread several actives sessions
* New script to deploy ArmoniK on localhost with one script
* New Version of nuget package for worker API agent 0.2.1
* New Version of nuget package for ArmoniK core 0.4.0

Changed
-

* Automate configurations of Kubernetes Kubeadm and K3s onpremise cluster (simulation of onpremise cluster on AWS)

Fixed
-

* Fix issue with multiple Creation of Service (Issue #64)
* Issue with Multi Sessions opened
* Priority check to subtasking. Transfer priority from client to server
* Fix GridServer Service.Submit Signature to return the taskId
* Fix GridServer Service.Execute Signature to return Tuple with TaskId and result object

## [v2.2.0](https://github.com/aneoconsulting/armonik/tree/v2.2.0) (2022-01-17)

Added
-

* GitHub action to deploy ArmoniK infra on GitHub worker and test full integration

changed
-

* New ArmoniK infrastructure:
    * Onpremise for both single node (local machine or VM) and cluster of nodes
    * Split source codes of storage and ArmoniK's components deployments
    * Create an external shared storage, of type host-path on local machine or NFS on a cluster, from which compute
      workers upload their .dll
    * Source codes for dev/test onpremise Kubernetes cluster
* Update ArmoniK.Samples
* Create repositories for control plance, compute plane, Protos and Development kit

Removed
-

* Persistent volumes (PV) and persistent volume claims (PVC) are not used anymore

Fixed
-

* Session stop recrating at each OnInvoke (SendTask) call

## [v2.1.0](https://github.com/aneoconsulting/armonik/tree/v2.1.0) (2022-01-06)

Added
-

* Support for AMQP

## [v2.0.0](https://github.com/aneoconsulting/armonik/tree/v2.0.0) (2021-12-17)

Added
-

* New implementation for the compute plane
* New implementation for the control plane
* New docker images for control plane and compute plane
* Images are prebuilt
* Use Seq to ingest and show logs
* First stage to load dynamically Dll Application
* Dependency and subtasking management and corresponding api
* Priority management and corresponding low level api
* Component management through configuration files or environment variables

Changed
-

* New implementation of Symphony API
* Infrastructure to match the new control plane
* Replace statefulsets by deployments
* Use config maps to configure applications in pods

Removed
-

* NGINX is not needed anymore
* C# deprecated code
* Python deprecated lambdas (previous control plane and agent)

## [v0.9.6](https://github.com/aneoconsulting/armonik/tree/v0.9.6) (2021-12-03)

Changed
-

* Deploy NGINX without using manifest file
* Create separate configuration files for the client/server
* Improve Armonik logs
* Uniformize Armonik API (Client side with ArmonikClient class and hide internal data structures in IServiceContainer)
* Reuse 1.1.1 version of Htc.Mock and add project that implement the interfaces between AmonikClient and Htc.Mock
  interfaces
* Use a Kubernetes secret to connect to Redis (agent/lambda, submit tasks lambda and client)

Added
-

* List of useful scripts ([tools/](./tools)) as displaying logs of compute lambda in agent pods
* Activate dynamodb stream logs and mongodb oplog
* Scripts to process dynamodb stream logs and mongodb oplog so that we can retrieve when tasks change status
* Enrich ArmonikSamples examples
* Create a secret based on SSL/TLS certificates for Redis in Kubernetes

## [v0.9.4](https://github.com/aneoconsulting/armonik/tree/v0.9.4) (2021-11-04)

Fixed
-

* Integration with Htc.Mock
* Debug mode
* Execution of ArmonikSample in AWS

Changed
-

* Create more useful make target to compile only the relevant parts of the project
* Update management of environment variables
* Simplification of folder structure for applications
* Use file and environment variables to track versions of Armonik projects and dependencies
* Compile application client/server on the host instead of inside the build of the images to simplify and accelerate
  compilation

Added
-

* Automatic tag of resources deployed in AWS
* Implement other type of computations in ArmonikSamples
* Ready to used docker image with Armonik installed

## [v0.9.2.RC](https://github.com/aneoconsulting/armonik/tree/v0.9.2.RC) (2021-10-21)

Fixed
-

* Debug mode using BUILD_TYPE=Debug when compiling
* Fix issues with environment variables

## [v0.9.RC](https://github.com/aneoconsulting/armonik/tree/v0.9.RC) (2021-10-19)

Fixed
-

* Deployment in WSL

Changed
-

* Folder structures for applications

Added
-

* Logs and Logger
* Armonik SDK
* Armonik Samples for new SDK
* MongoDB deployment in Kubernetes for Armonik task state DB
* Redis MQ for task message queue

Removed
-

* Dependecies to AWS boto3 in local deployment
* DynamoDB for local deployment
* SQS for local deployment

## [v0.1.8](https://github.com/aneoconsulting/armonik/tree/v0.1.8) (2021-10-14)

Fixed
-

* Remove all proxies from pods

## [v0.1.6](https://github.com/aneoconsulting/armonik/tree/v0.1.6) (2021-10-08)

Fixed
-

* Remove proxy environment variables in pod of client
* Fix and parse the responses of lambda

Changed
-

* Display in realtime information about the executed sample

## [v0.1.4](https://github.com/aneoconsulting/armonik/tree/v0.1.4) (2021-09-29)

Added
-

* Set environment variables of proxy in pods (NO_PROXY, HTTP_PROXY, HTTPS_PROXY, no_proxy, http_proxy, https_proxy)

## [v0.1.2](https://github.com/aneoconsulting/armonik/tree/v0.1.2) (2021-09-22)

Fixed
-

* Fix cancel task lambda and Python example

Changed
-

* Get external IP address on local machine
* Get URL endpoint of Kubernetes services on local machine

## [v0.1.0](https://github.com/aneoconsulting/armonik/tree/v0.1.0) (2021-09-17)

Changed
-

* Deploy LocalStack on local machine
* Replace AWS managed services on local machine
    * DynamoDB on LocalStack
    * SQS on LocalStack
    * AWS ElastiCache replaced by Redis
    * AWS Lambda replaced by Lambda RIE
    * AWS EKS replaced by K3s on Linux and Desktop-docker on Windows
* Code sources for connectors to Armonik resources
* Automate the compilation and the deployment using Makefile

Added
-

* C# code sources for Client and workloads<|MERGE_RESOLUTION|>--- conflicted
+++ resolved
@@ -1,16 +1,6 @@
 # Changelog
 
 ## [main](https://github.com/aneoconsulting/armonik/tree/main)
-
-## [v2.12.3](https://github.com/aneoconsulting/armonik/tree/v2.12.3) (2023-04-13)
-
-Added
--
-
-* Add parameters `useHostNetwork` and `dnsPolicy` to the Helm chart of KEDA in Terraform module.
-
-## [v2.12.2](https://github.com/aneoconsulting/armonik/tree/v2.12.2) (2023-04-11)
-<<<<<<< HEAD
 
 Changed
 -
@@ -24,11 +14,15 @@
 * AWS S3 as Fluent-bit output for logs.
 * Retention in days for Seq.
 
+## [v2.12.3](https://github.com/aneoconsulting/armonik/tree/v2.12.3) (2023-04-14)
+
+Added
+-
+
+* Add parameters `useHostNetwork` and `dnsPolicy` to the Helm chart of KEDA in Terraform module.
+
 ## [v2.12.2](https://github.com/aneoconsulting/armonik/tree/v2.12.2) (2023-04-11)
 
-=======
-  
->>>>>>> 498db7bf
 Changed
 -
 
