--- conflicted
+++ resolved
@@ -1,7 +1,3 @@
-# Copyright 2021 Amazon.com, Inc. or its affiliates. All Rights Reserved.
-# SPDX-License-Identifier: Apache-2.0
-# Licensed under the Apache License, Version 2.0 https://aws.amazon.com/apache-2-0/
-
 variable "docker_registry" {
   description = "URL of Amazon ECR image repostiories"
 }
@@ -186,13 +182,12 @@
   description = "API Gateway Service"
 }
 
-<<<<<<< HEAD
 variable "redis_secrets" {
   description = "Kubernetes secret for Redis certificates"
-=======
+}
+
 variable "nginx_ingress_name" {
   description = "The name of this nginx ingress controller"
   type        = string
   default     = "ingress-nginx"
->>>>>>> 152acd83
 }