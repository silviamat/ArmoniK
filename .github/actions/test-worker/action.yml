--- conflicted
+++ resolved
@@ -49,22 +49,14 @@
         polling-agent-tag: ${{ inputs.polling-agent-tag }}
         worker-image: ${{ inputs.worker-image }}
         worker-tag: ${{ inputs.worker-tag }}
-<<<<<<< HEAD
 
-    - name: Create directory /data
-=======
     - name: Create data disk
->>>>>>> 5c51c771
       shell: bash
       run: |
         set -ex
         sudo mkdir -p /data
         sudo chown -R $USER:$USER /data
-<<<<<<< HEAD
 
-=======
-  
->>>>>>> 5c51c771
     - name: Test Symphony Like
       shell: bash
       run: |
