--- conflicted
+++ resolved
@@ -2,12 +2,8 @@
   "region": "{{region}}",
   "project_name": "{{image_tag}}",
   "grid_storage_service" : "REDIS",
-<<<<<<< HEAD
   "api_gateway_service": "{{api_gateway_service}}",
-  "grid_queue_service" : "SQS",
-=======
   "grid_queue_service" : "{{grid_queue_service}}",
->>>>>>> 371f53c8
   "max_htc_agents": 100,
   "min_htc_agents": 1,
   "dynamodb_default_read_capacity" : 10,
