# Profile
profile = "default"

# Region
region = "eu-west-3"

# Kubeconfig path
k8s_config_path = "~/.kube/config"

# Kubeconfig context
k8s_config_context = "default"

# Kubernetes namespace
namespace = "armonik"

# Logging level
logging_level = "Information"

# Job to insert partitions in the database
job_partitions_in_database = {
  name               = "job-partitions-in-database"
  image              = "125796369274.dkr.ecr.eu-west-3.amazonaws.com/mongosh"
  tag                = "1.7.1"
  image_pull_policy  = "IfNotPresent"
  image_pull_secrets = ""
  node_selector      = {}
  annotations        = {}
}

# Parameters of control plane
control_plane = {
  name              = "control-plane"
  service_type      = "ClusterIP"
  replicas          = 1
  image             = "125796369274.dkr.ecr.eu-west-3.amazonaws.com/armonik-control-plane"
  tag               = "0.12.2"
  image_pull_policy = "IfNotPresent"
  port              = 5001
  limits = {
    cpu    = "1000m"
    memory = "2048Mi"
  }
  requests = {
    cpu    = "200m"
    memory = "500Mi"
  }
  image_pull_secrets = ""
  node_selector      = {}
  annotations        = {}
  hpa = {
    polling_interval  = 15
    cooldown_period   = 300
    min_replica_count = 3
    max_replica_count = 3
    behavior = {
      restore_to_original_replica_count = true
      stabilization_window_seconds      = 300
      type                              = "Percent"
      value                             = 100
      period_seconds                    = 15
    }
    triggers = [
      {
        type        = "cpu"
        metric_type = "Utilization"
        value       = "80"
      },
      {
        type        = "memory"
        metric_type = "Utilization"
        value       = "80"
      },
    ]
  }
  default_partition = "default"
}

# Parameters of admin GUI
# Put to null if we not want deploy it
admin_gui = {
  name  = "admin-app"
  image = "125796369274.dkr.ecr.eu-west-3.amazonaws.com/armonik-admin-app"
  tag   = "0.9.0"
  port  = 1080
  limits = {
    cpu    = "1000m"
    memory = "1024Mi"
  }
  requests = {
    cpu    = "100m"
    memory = "128Mi"
  }
  service_type       = "ClusterIP"
  replicas           = 1
  image_pull_policy  = "IfNotPresent"
  image_pull_secrets = ""
  node_selector      = {}
}

#Parameters of old admin GUI
admin_old_gui = {
  api = {
    name  = "admin-api"
    image = "125796369274.dkr.ecr.eu-west-3.amazonaws.com/armonik-admin-api-old"
    tag   = "0.8.0"
    port  = 3333
    limits = {
      cpu    = "1000m"
      memory = "1024Mi"
    }
    requests = {
      cpu    = "100m"
      memory = "128Mi"
    }
  }
  old = {
    name  = "admin-old-gui"
<<<<<<< HEAD
    image = "125796369274.dkr.ecr.eu-west-3.amazonaws.com/armonik-admin-old"
=======
    image = "125796369274.dkr.ecr.eu-west-3.amazonaws.com/armonik-admin-app-old"
>>>>>>> b96c5b02
    tag   = "0.8.0"
    port  = 1080
    limits = {
      cpu    = "1000m"
      memory = "1024Mi"
    }
    requests = {
      cpu    = "100m"
      memory = "128Mi"
    }
  }
  service_type       = "ClusterIP"
  replicas           = 1
  image_pull_policy  = "IfNotPresent"
  image_pull_secrets = ""
  node_selector      = {}
}

# Parameters of the compute plane
compute_plane = {
  default = {
    # number of replicas for each deployment of compute plane
    replicas                         = 1
    termination_grace_period_seconds = 30
    image_pull_secrets               = ""
    node_selector                    = {}
    annotations                      = {}
    # ArmoniK polling agent
    polling_agent = {
      image             = "125796369274.dkr.ecr.eu-west-3.amazonaws.com/armonik-polling-agent"
      tag               = "0.12.2"
      image_pull_policy = "IfNotPresent"
      limits = {
        cpu    = "2000m"
        memory = "2048Mi"
      }
      requests = {
        cpu    = "1000m"
        memory = "256Mi"
      }
    }
    # ArmoniK workers
    worker = [
      {
        name              = "worker"
        image             = "125796369274.dkr.ecr.eu-west-3.amazonaws.com/armonik-worker"
        tag               = "0.9.2"
        image_pull_policy = "IfNotPresent"
        limits = {
          cpu    = "1000m"
          memory = "1024Mi"
        }
        requests = {
          cpu    = "500m"
          memory = "512Mi"
        }
      }
    ]
    hpa = {
      type              = "prometheus"
      polling_interval  = 15
      cooldown_period   = 300
      min_replica_count = 1
      max_replica_count = 100
      behavior = {
        restore_to_original_replica_count = true
        stabilization_window_seconds      = 300
        type                              = "Percent"
        value                             = 100
        period_seconds                    = 15
      }
      triggers = [
        {
          type      = "prometheus"
          threshold = 2
        },
      ]
    }
  },
}

# Deploy ingress
# PS: to not deploy ingress put: "ingress=null"
ingress = {
  name                  = "ingress"
  service_type          = "LoadBalancer"
  replicas              = 1
  image                 = "125796369274.dkr.ecr.eu-west-3.amazonaws.com/nginx"
  tag                   = "1.23.3"
  image_pull_policy     = "IfNotPresent"
  http_port             = 5000
  grpc_port             = 5001
  limits                = null
  requests              = null
  image_pull_secrets    = ""
  node_selector         = {}
  annotations           = {}
  tls                   = false
  mtls                  = false
  generate_client_cert  = false
  custom_client_ca_file = ""
}

authentication = {
  name                    = "job-authentication-in-database"
  image                   = "125796369274.dkr.ecr.eu-west-3.amazonaws.com/mongosh"
  tag                     = "1.7.1"
  image_pull_policy       = "IfNotPresent"
  image_pull_secrets      = ""
  node_selector           = {}
  authentication_datafile = ""
  require_authentication  = false
  require_authorization   = false
}

extra_conf = {
  core = {
    Amqp__AllowHostMismatch                    = false
    Amqp__MaxPriority                          = "10"
    Amqp__MaxRetries                           = "5"
    Amqp__QueueStorage__LockRefreshPeriodicity = "00:00:45"
    Amqp__QueueStorage__PollPeriodicity        = "00:00:10"
    Amqp__QueueStorage__LockRefreshExtension   = "00:02:00"
    MongoDB__TableStorage__PollingDelayMin     = "00:00:01"
    MongoDB__TableStorage__PollingDelayMax     = "00:00:10"
    MongoDB__TableStorage__PollingDelay        = "00:00:01"
    MongoDB__DataRetention                     = "10.00:00:00"
    MongoDB__AllowInsecureTls                  = true
    Redis__Timeout                             = 3000
    Redis__SslHost                             = ""
  }
  control = {
    Submitter__MaxErrorAllowed = 50
  }
}
<|MERGE_RESOLUTION|>--- conflicted
+++ resolved
@@ -115,11 +115,7 @@
   }
   old = {
     name  = "admin-old-gui"
-<<<<<<< HEAD
-    image = "125796369274.dkr.ecr.eu-west-3.amazonaws.com/armonik-admin-old"
-=======
     image = "125796369274.dkr.ecr.eu-west-3.amazonaws.com/armonik-admin-app-old"
->>>>>>> b96c5b02
     tag   = "0.8.0"
     port  = 1080
     limits = {
