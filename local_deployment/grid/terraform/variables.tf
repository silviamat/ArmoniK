# Copyright 2021 Amazon.com, Inc. or its affiliates. All Rights Reserved.
# SPDX-License-Identifier: Apache-2.0
# Licensed under the Apache License, Version 2.0 https://aws.amazon.com/apache-2-0/

variable "region" {
  default     = "eu-west-1"
  description = "AWS region"
}

variable "access_key" {
  default = "mock_access_key"
  description = "AWS access key"
}

variable "secret_key" {
  default = "mock_secret_key"
  description = "AWS secret key"
}

variable "k8s_config_context" {
  default = "default"
  description = ""
}

variable "k8s_config_path" {
  default = "/etc/rancher/k3s/k3s.yaml"
  description = ""
}

variable "input_role" {
  description = "Additional IAM roles to add to the aws-auth configmap."
  type = list(object({
    rolearn  = string
    username = string
    groups   = list(string)
  }))
  default = []
}

variable "cluster_name" {
  default = "htc"
  description = "Name of EKS cluster in AWS"
}

variable "config_name" {
  default = "htc"
  description = "Default path for the SSM parameter storing the configuration of the grid"
}

variable "lambda_runtime" {
  default     = "python3.7"
  description = "Lambda runtine"
}

variable "lambda_timeout" {
  default = 300
  description = "Lambda function timeout"
}

variable "kubernetes_version" {
  default = "1.20"
  description = "Name of EKS cluster in AWS"
}

variable "k8s_ca_version" {
  default  = "v1.20.0"
  description = "Cluster autoscaler version"
}

variable "docker_registry" {
  default = ""
  description = "URL of Amazon ECR image repostiories"
}

variable "cwa_version" {
  default     = "v0.8.0"
  description = "Cloud Watch Adapter for kubernetes version"
}

variable "aws_node_termination_handler" {
  default     = "v1.10.0"
  description = "version of the deployment managing node termination"
}

variable "cw_agent_version" {
  default     = "1.247347.5b250583"
  description = "CloudWatch Agent version"
}

variable "fluentbit_version" {
  default     = "2.10.0"
  description = "Fluentbit version"
}

variable "ddb_status_table" {
  default  = "htc_tasks_status_table"
  description = "htc DinamoDB table name"
}

variable "tasks_status_table_config" {
  default  = "{}"
  description = "Custom configuration for status table"
}

variable "tasks_status_table_service" {
  default  = "DynamoDB"
  description = "Status table sertvice"
}

variable "sqs_queue" {
  default  = "htc_task_queue"
  description = "htc SQS queue name"
}

variable "sqs_dlq" {
  default  = "htc_task_queue_dlq"
  description = "htc SQS queue dlq name"
}

variable "grid_storage_service" {
  default = "REDIS"
  description = "Configuration string for internal results storage system"
}

variable "grid_queue_service" {
  default = "PrioritySQS"
  description = "Configuration string for the type of queuing service to be used"
}

variable "grid_queue_config" {
  default = "{'sample':5}"
  description = "dictionary queue config"
}

variable "lambda_name_ttl_checker" {
  default  = "ttl_checker"
  description = "Lambda name for ttl checker"
}

variable "lambda_name_submit_tasks" {
  default  = "submit_task"
  description = "Lambda name for submit task"
}

variable "lambda_name_get_results" {
  default  = "get_results"
  description = "Lambda name for get result task"
}

variable "lambda_name_cancel_tasks" {
  default  = "cancel_tasks"
  description = "Lambda name for cancel tasks"
}

variable "lambda_alb_name" {
  default = "lambda-frontend"
  description = "Name of the load balancer for Lambdas"
}
variable "metrics_are_enabled" {
  default  = "0"
  description = "If set to True(1) then metrics will be accumulated and delivered downstream for visualisation"
}

variable "metrics_submit_tasks_lambda_connection_string" {
  default  = "influxdb 8086 measurementsdb submit_tasks"
  description = "The type and the connection string for the downstream"
}

variable "metrics_cancel_tasks_lambda_connection_string" {
  default  = "influxdb 8086 measurementsdb cancel_tasks"
  description = "The type and the connection string for the downstream"
}

variable "metrics_get_results_lambda_connection_string" {
  default  = "influxdb 8086 measurementsdb get_results"
  description = "The type and the connection string for the downstream"
}

variable "metrics_ttl_checker_lambda_connection_string" {
  default  = "influxdb 8086 measurementsdb ttl_checker"
  description = "The type and the connection string for the downstream"
}

variable "agent_use_congestion_control" {
  description = "Use Congestion Control protocol at pods to avoid overloading DDB"
  default = "0"
}

variable "error_log_group" {
  default  = "grid_errors"
  description = "Log group for errors"
}

variable "error_logging_stream" {
  default  = "lambda_errors"
  description = "Log stream for errors"
}


variable "dynamodb_default_read_capacity" {
  default = 100
  description = "default read capacity  for all tables"
}


variable "dynamodb_default_write_capacity" {
  default = 100
  description = "default write capacity for all tables"
}

variable "namespace_metrics" {
  default  = "CloudGrid/HTC/Scaling/"
  description = "NameSpace for metrics"
}


variable "dimension_name_metrics" {
  default  = "cluster_name"
  description = "Dimensions name/value for the CloudWatch metrics"
}


variable "htc_path_logs" {
  default  = "logs/"
  description = "Path to fluentD to search de logs application"
}

variable "lambda_name_scaling_metric" {
  default  = "lambda_scaling_metrics"
  description = "Lambda function name for metrics"
}

variable "period_metrics" {
  default  = "1"
  description = "Period for metrics in minutes"
}

variable "metrics_name" {
  default  = "pending_tasks_ddb"
  description = "Metrics name"
}

variable "average_period" {
  default = 30
  description = "Average period in second used by the HPA to compute the current load on the system"
}

variable "metrics_event_rule_time" {
  default  = "rate(1 minute)"
  description = "Fires event rule to put metrics"
}

variable "htc_agent_name" {
  default = "htc-agent"
  description = "name of the htc agent to scale out/in"
}

variable "htc_agent_namespace" {
  default = "default"
  description = "kubernetes namespace for the deployment of the agent"
}

variable "suffix" {
  default = ""
  description = "suffix for generating unique name for AWS resource"
}

variable "eks_worker_groups" {
  type        = any
  default     = []
}

variable "max_htc_agents" {
  description = "maximum number of agents that can run on EKS"
  default = 100
}

variable "min_htc_agents" {
  description = "minimum number of agents that can run on EKS"
  default = 1
}

variable "htc_agent_target_value" {
  description = "target value for the load on the system"
  default = 2
}

variable "graceful_termination_delay" {
  description = "graceful termination delay in second for scaled in action"
  default = 30
}


variable "empty_task_queue_backoff_timeout_sec" {
  description = "agent backoff timeout in second"
  default = 0.5
}

variable "work_proc_status_pull_interval_sec" {
  description = "agent pulling interval"
  default = 0.5
}

variable "task_ttl_expiration_offset_sec" {
  description = "agent TTL for task to time out in second"
  default = 30
}

variable "task_ttl_refresh_interval_sec" {
  description = "reset interval for agent TTL"
  default = 5.0
}

variable "dynamodb_results_pull_interval_sec" {
  description = "agent pulling interval for pending task in DDB"
  default = 0.5
}

variable "agent_sqs_visibility_timeout_sec" {
  description = "default visibility timeout for SQS messages"
  default = 3600
}

variable "task_input_passed_via_external_storage" {
  description = "Indicator for passing the args through stdin"
  default = 1
}

variable "metrics_pre_agent_connection_string" {
  description = "pre agent connection string for monitoring"
  default = "influxdb 8086 measurementsdb agent_pre"
}


variable "metrics_post_agent_connection_string" {
  description = "post agent connection string for monitoring"
  default = "influxdb 8086 measurementsdb agent_post"
}

variable "agent_configuration_filename" {
  description = "filename were agent configuration (in json) is going to be stored"
  default = "Agent_config.json"
}


variable "api_gateway_version" {
  description = "version deployed by API Gateway"
  type = string
  default = "v1"
}

variable "enable_xray" {
  description = "Enable XRAY at the agent level"
  type = number
  default = 0
}

variable "aws_xray_daemon_version" {
  description = "version for the XRay daemon"
  type = string
  default = "latest"
}

variable "enable_private_subnet" {
  description = "enable private subnet"
  type = bool
  default = false
}

variable "agent_configuration" {
  description = "Additional IAM roles to add to the aws-auth configmap."
  type = any
  default = {}
}

variable "grafana_admin_password"{
  description = "Holds the default password that wouldbe used within grafana"
  type = string
  default = "htcadmin"
}
variable "grafana_configuration" {
  description = "this variable store the configuration for the grafana helm chart"
  type = object({

    downloadDashboardsImage_tag = string
    grafana_tag = string
    initChownData_tag = string
    sidecar_tag = string
    admin_password = string

  })
  default = {
    sidecar_tag = "1.10.7"
    initChownData_tag = "1.31.1"
    grafana_tag = "7.4.2"
    downloadDashboardsImage_tag = "7.73.0"
    admin_password = ""
  }
}
variable "prometheus_configuration" {
  description = "this variable store the configuration for the prometheus helm chart"
  type = object({

    node_exporter_tag = string
    server_tag = string
    alertmanager_tag = string
    kube_state_metrics_tag = string
    pushgateway_tag = string
    configmap_reload_tag = string


  })
  default = {
    node_exporter_tag = "v1.1.2"
    server_tag = "v2.26.0"
    alertmanager_tag = "v0.22.0"
    kube_state_metrics_tag = "v2.0.0"
    pushgateway_tag = "v1.3.1"
    configmap_reload_tag = "v0.5.0"
  }
}

variable "vpc_cidr_block_public" {
  description = "list of CIDR block associated with the public subnet"
  type = list(string)
  default = []
}

variable "vpc_main_cidr_block" {
  description = "Main CIDR block associated to the VPC"
  type = string
  default = ""
}

variable "vpc_cidr_block_private" {
  description = "list of CIDR block associated with the private subnet"
  type = list(string)
  default = []
}

variable "vpc_pod_cidr_block_private" {
  description = "cidr block associated with pod"
  type = list(string)
  default = []
}

variable "project_name" {
  description = "name of project"
  type=string
  default = ""
}

variable "dynamodb_port" {
  description = "dynamodb port"
  type = number
  default = 8000
}

variable "mongodb_port" {
  description = "mongodb port"
  type = number
  default = 27017
}

variable "local_services_port" {
  description = "Port for all local services"
  type = number
  default = 8001
}

variable "redis_port" {
  description = "Port for Redis instance"
  default = 6379
  type = number
}

variable "redis_port_without_ssl" {
  description = "Port for Redis instance without ssl"
  default = 7777
  type = number
}

variable "cancel_tasks_port" {
  description = "Port for Cancel Tasks Lambda function"
  default = 9000
  type = number
}

variable "submit_task_port" {
  description = "Port for Submit Task Lambda function"
  type = number
  default = 9001
}

variable "get_results_port" {
  description = "Port for Get Results Lambda function"
  type = number
  default = 9002
}

variable "ttl_checker_port" {
  description = "Port for TTL Checker Lambda function"
  type = number
  default = 9003
}

variable "retention_in_days" {
  description = "Retention in days for cloudwatch logs"
  type =  number
  default = 3
}

variable "redis_with_ssl" {
  type = bool
  description = "redis with ssl"
}

variable "connection_redis_timeout" {
  description = "connection redis timeout"
}

variable "certificates_dir_path" {
  default = ""
  description = "Path of the directory containing the certificates redis.crt, redis.key, ca.crt"
}

variable "redis_ca_cert" {
  description = "path to the authority certificate file (ca.crt) of the redis server in the docker machine"
}

variable "redis_client_pfx" {
  description = "path to the client certificate file (certificate.pfx) of the redis server in the docker machine"
}

variable "redis_key_file" {
  description = "path to the authority certificate file (redis.key) of the redis server in the docker machine"
}

variable "redis_cert_file" {
  description = "path to the client certificate file (redis.crt) of the redis server in the docker machine"
}

variable "cluster_config" {
  description = "Configuration type of the cluster (local, cloud, cluster)"
}

variable "nginx_port" {
  description = "Port for nginx instance"
  default = 80
  type = number
}

variable "nginx_endpoint_url" {
  description = "Url for nginx instance"
  default = "http://ingress-nginx-controller.ingress-nginx"
  type = string
}

variable "image_pull_policy" {
  description = "Pull image policy"
  default = ""
  type = string
}

<<<<<<< HEAD
variable "api_gateway_service" {
  description = "API Gateway Service"
}
=======
variable "http_proxy" {
  description = "HTTP url for proxy server"
  default = ""
  type = string
}

variable "https_proxy" {
  description = "HTTPS url for proxy server"
  default = ""
  type = string
}

variable "no_proxy" {
  description = "LIST_URL_AVOIDING_PROXY_SEPERATED_BY_SEMICOLON"
  default = ""
  type = string
}

variable "http_proxy_lower" {
  description = "HTTP url for proxy server"
  default = ""
  type = string
}

variable "https_proxy_lower" {
  description = "HTTPS url for proxy server"
  default = ""
  type = string
}

variable "no_proxy_lower" {
  description = "LIST_URL_AVOIDING_PROXY_SEPERATED_BY_SEMICOLON"
  default = ""
  type = string
}
>>>>>>> 371f53c8
<|MERGE_RESOLUTION|>--- conflicted
+++ resolved
@@ -562,11 +562,10 @@
   type = string
 }
 
-<<<<<<< HEAD
 variable "api_gateway_service" {
   description = "API Gateway Service"
 }
-=======
+
 variable "http_proxy" {
   description = "HTTP url for proxy server"
   default = ""
@@ -601,5 +600,4 @@
   description = "LIST_URL_AVOIDING_PROXY_SEPERATED_BY_SEMICOLON"
   default = ""
   type = string
-}
->>>>>>> 371f53c8
+}