# Armonik control plane
output "control_plane_url" {
  description = "Endpoint URL of ArmoniK control plane"
  value       = local.control_plane_url
}
<<<<<<< HEAD
# Armonik admin API
output "admin_api_url" {
  description = "Endpoint URL of ArmoniK admin API"
  value       = local.admin_api_url
}
# Armonik admin App
output "admin_app_url" {
  description = "Endpoint URL of ArmoniK admin App"
  value       = local.admin_app_url
=======

output "ingress" {
  description = "ingress endpoint"
  value       = {
    http              = local.ingress_http_url
    grpc              = local.ingress_grpc_url
    control_plane_url = local.ingress_grpc_url != "" ? local.ingress_grpc_url : local.control_plane_url
    grafana_url       = local.grafana_url != "" ? (local.ingress_http_url != "" ? "${local.ingress_http_url}/grafana/" : local.grafana_url) : ""
    seq_web_url       = local.seq_url != "" ? (local.ingress_http_url != "" ? "${local.ingress_http_url}/seq/" : local.seq_web_url) : ""
  }
>>>>>>> e4208e3b
}<|MERGE_RESOLUTION|>--- conflicted
+++ resolved
@@ -3,7 +3,6 @@
   description = "Endpoint URL of ArmoniK control plane"
   value       = local.control_plane_url
 }
-<<<<<<< HEAD
 # Armonik admin API
 output "admin_api_url" {
   description = "Endpoint URL of ArmoniK admin API"
@@ -13,7 +12,7 @@
 output "admin_app_url" {
   description = "Endpoint URL of ArmoniK admin App"
   value       = local.admin_app_url
-=======
+}
 
 output "ingress" {
   description = "ingress endpoint"
@@ -23,6 +22,7 @@
     control_plane_url = local.ingress_grpc_url != "" ? local.ingress_grpc_url : local.control_plane_url
     grafana_url       = local.grafana_url != "" ? (local.ingress_http_url != "" ? "${local.ingress_http_url}/grafana/" : local.grafana_url) : ""
     seq_web_url       = local.seq_url != "" ? (local.ingress_http_url != "" ? "${local.ingress_http_url}/seq/" : local.seq_web_url) : ""
+    admin_api_url     = local.ingress_http_url != "" ? "${local.ingress_http_url}/api" : local.admin_api_url
+    admin_app_url     = local.ingress_http_url != "" ? "${local.ingress_http_url}/app" : local.admin_app_url
   }
->>>>>>> e4208e3b
 }